--- conflicted
+++ resolved
@@ -133,27 +133,17 @@
   private final long randomChannelId;
   private final MetricRecorder metricRecorder;
   private final Args nameResolverArgs;
-<<<<<<< HEAD
-=======
   // Must be accessed in syncContext.
   // Filter instances are unique per channel, and per filter (name+typeUrl).
   // NamedFilterConfig.filterStateKey -> filter_instance.
   private final HashMap<String, Filter> activeFilters = new HashMap<>();
->>>>>>> f79ab2f1
 
   private volatile RoutingConfig routingConfig;
   private Listener2 listener;
   private ObjectPool<XdsClient> xdsClientPool;
   private XdsClient xdsClient;
   private CallCounterProvider callCounterProvider;
-<<<<<<< HEAD
-  private ResolveState2 resolveState2;
-  // Workaround for https://github.com/grpc/grpc-java/issues/8886 . This should be handled in
-  // XdsClient instead of here.
-  private boolean receivedConfig;
-=======
   private ResolveState resolveState;
->>>>>>> f79ab2f1
 
   XdsNameResolver(
       URI targetUri, String name, @Nullable String overrideAuthority,
@@ -194,11 +184,7 @@
     this.random = checkNotNull(random, "random");
     this.filterRegistry = checkNotNull(filterRegistry, "filterRegistry");
     this.metricRecorder = metricRecorder;
-<<<<<<< HEAD
-    this.nameResolverArgs = nameResolverArgs;
-=======
     this.nameResolverArgs = checkNotNull(nameResolverArgs, "nameResolverArgs");
->>>>>>> f79ab2f1
 
     randomChannelId = random.nextLong();
     logId = InternalLogId.allocate("xds-resolver", name);
@@ -249,11 +235,7 @@
     ldsResourceName = XdsClient.canonifyResourceName(ldsResourceName);
     callCounterProvider = SharedCallCounterMap.getInstance();
 
-<<<<<<< HEAD
-    resolveState2 = new ResolveState2(ldsResourceName); // auto starts
-=======
     resolveState = new ResolveState(ldsResourceName); // auto starts
->>>>>>> f79ab2f1
   }
 
   private static String expandPercentS(String template, String replacement) {
@@ -263,19 +245,14 @@
   @Override
   public void refresh() {
     super.refresh();
-    resolveState2.xdsDependencyManager.requestReresolution();
+    resolveState.xdsDependencyManager.requestReresolution();
   }
 
   @Override
   public void shutdown() {
     logger.log(XdsLogLevel.INFO, "Shutdown");
-<<<<<<< HEAD
-    if (resolveState2 != null) {
-      resolveState2.shutdown();
-=======
     if (resolveState != null) {
       resolveState.shutdown();
->>>>>>> f79ab2f1
     }
     if (xdsClient != null) {
       xdsClient = xdsClientPool.returnObject(xdsClient);
@@ -346,13 +323,8 @@
     Attributes attrs =
         Attributes.newBuilder()
             .set(XdsAttributes.XDS_CLIENT_POOL, xdsClientPool)
-<<<<<<< HEAD
-            .set(XdsAttributes.XDS_CONFIG, resolveState2.lastConfig)
-            .set(XdsAttributes.XDS_CLUSTER_SUBSCRIPT_REGISTRY, resolveState2.xdsDependencyManager)
-=======
             .set(XdsAttributes.XDS_CONFIG, xdsConfig)
             .set(XdsAttributes.XDS_CLUSTER_SUBSCRIPT_REGISTRY, resolveState.xdsDependencyManager)
->>>>>>> f79ab2f1
             .set(XdsAttributes.CALL_COUNTER_PROVIDER, callCounterProvider)
             .set(InternalConfigSelector.KEY, configSelector)
             .build();
@@ -484,7 +456,7 @@
         }
       } while (!retainCluster(cluster));
 
-      final RouteAction routeAction = (selectedRoute != null) ? selectedRoute.routeAction : null;
+      final RouteAction routeAction = selectedRoute.routeAction;
       Long timeoutNanos = null;
       if (enableTimeout) {
         timeoutNanos = routeAction.timeoutNano();
@@ -679,44 +651,14 @@
     return "cluster_specifier_plugin:" + pluginName;
   }
 
-<<<<<<< HEAD
-  private static final class FailingConfigSelector extends InternalConfigSelector {
-    private final Result result;
-
-    public FailingConfigSelector(Status error) {
-      this.result = Result.forError(error);
-    }
-
-    @Override
-    public Result selectConfig(PickSubchannelArgs args) {
-      return result;
-    }
-  }
-
-  class ResolveState2 implements XdsDependencyManager.XdsConfigWatcher {
-    private final ConfigOrError emptyServiceConfig =
-        serviceConfigParser.parseServiceConfig(Collections.<String, Object>emptyMap());
-=======
   class ResolveState implements XdsDependencyManager.XdsConfigWatcher {
     private final ConfigOrError emptyServiceConfig =
         serviceConfigParser.parseServiceConfig(Collections.<String, Object>emptyMap());
     private final String authority;
     private final XdsDependencyManager xdsDependencyManager;
->>>>>>> f79ab2f1
     private boolean stopped;
-    private final XdsDependencyManager xdsDependencyManager;
     @Nullable
     private Set<String> existingClusters;  // clusters to which new requests can be routed
-<<<<<<< HEAD
-    private XdsConfig lastConfig;
-    private final String authority;
-
-    private ResolveState2(String ldsResourceName) {
-      authority = overrideAuthority != null ? overrideAuthority : encodedServiceAuthority;
-      xdsDependencyManager =
-          new XdsDependencyManager(xdsClient, this, syncContext, authority, ldsResourceName,
-              nameResolverArgs, scheduler );
-=======
     private StatusOr<XdsConfig> lastConfigOrStatus;
 
     private ResolveState(String ldsResourceName) {
@@ -724,7 +666,6 @@
       xdsDependencyManager =
           new XdsDependencyManager(xdsClient, this, syncContext, authority, ldsResourceName,
               nameResolverArgs, scheduler);
->>>>>>> f79ab2f1
     }
 
     private void shutdown() {
@@ -734,55 +675,6 @@
 
       stopped = true;
       xdsDependencyManager.shutdown();
-<<<<<<< HEAD
-    }
-
-    @Override
-    public void onUpdate(XdsConfig update) {
-      if (stopped) {
-        return;
-      }
-      logger.log(XdsLogLevel.INFO, "Receive XDS resource update: {0}", update);
-      lastConfig = update;
-
-      // Process Route
-      HttpConnectionManager httpConnectionManager = update.getListener().httpConnectionManager();
-      VirtualHost virtualHost = update.getVirtualHost(); // httpConnectionManager.virtualHosts();
-
-      updateRoutes(virtualHost, httpConnectionManager.httpMaxStreamDurationNano(),
-          httpConnectionManager.httpFilterConfigs());
-    }
-
-    @Override
-    public void onError(String resourceContext, Status error) {
-      if (stopped || receivedConfig) {
-        return;
-      }
-      String errorMsg = String.format("Unable to load %s. xDS server returned: %s: %s",
-          resourceContext, error.getCode(), error.getDescription());
-      listener.onError(Status.UNAVAILABLE.withCause(error.getCause()).withDescription(errorMsg));
-
-      sendEmptyResult(errorMsg);
-    }
-
-    @Override
-    public void onResourceDoesNotExist(String resourceContext) {
-      if (stopped) {
-        return;
-      }
-      String error = "Resource does not exist: " + resourceContext;
-      logger.log(XdsLogLevel.INFO, error);
-      cleanUpRoutes(error);
-    }
-
-    private void updateRoutes(@Nullable VirtualHost virtualHost, long httpMaxStreamDurationNano,
-                              @Nullable List<NamedFilterConfig> filterConfigs) {
-      if (virtualHost == null) {
-        String error = "Failed to find virtual host matching hostname: " + authority;
-        logger.log(XdsLogLevel.WARNING, error);
-        cleanUpRoutes(error);
-        return;
-=======
       updateActiveFilters(null);
     }
 
@@ -822,7 +714,6 @@
     private void updateActiveFilters(@Nullable List<NamedFilterConfig> filterConfigs) {
       if (filterConfigs == null) {
         filterConfigs = ImmutableList.of();
->>>>>>> f79ab2f1
       }
       Set<String> filtersToShutdown = new HashSet<>(activeFilters.keySet());
       for (NamedFilterConfig namedFilter : filterConfigs) {
@@ -901,7 +792,7 @@
           existingClusters == null ? clusters : Sets.difference(clusters, existingClusters);
       Set<String> deletedClusters =
           existingClusters == null
-          ? Collections.emptySet() : Sets.difference(existingClusters, clusters);
+              ? Collections.emptySet() : Sets.difference(existingClusters, clusters);
       existingClusters = clusters;
       for (String cluster : addedClusters) {
         if (clusterRefs.containsKey(cluster)) {
@@ -1001,29 +892,11 @@
       }
 
       // Without addresses the default LB (normally pick_first) should become TRANSIENT_FAILURE, and
-<<<<<<< HEAD
-      // the config selector handles the error message itself. Once the LB API allows providing
-      // failure information for addresses yet still providing a service config, the config seector
-      // could be avoided.
-      sendEmptyResult(error);
-      receivedConfig = true;
-    }
-
-    private void sendEmptyResult(String error) {
-      String errorWithNodeId =
-          error + ", xDS node ID: " + xdsClient.getBootstrapInfo().node().getId();
-      listener.onResult(ResolutionResult.newBuilder()
-          .setAttributes(Attributes.newBuilder()
-              .set(InternalConfigSelector.KEY,
-                  new FailingConfigSelector(Status.UNAVAILABLE.withDescription(errorWithNodeId)))
-              .build())
-=======
       // the config selector handles the error message itself.
       listener.onResult2(ResolutionResult.newBuilder()
           .setAttributes(Attributes.newBuilder()
             .set(InternalConfigSelector.KEY, configSelector)
             .build())
->>>>>>> f79ab2f1
           .setServiceConfig(emptyServiceConfig)
           .build());
     }
