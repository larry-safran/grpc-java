/*
 * Copyright 2019 The gRPC Authors
 *
 * Licensed under the Apache License, Version 2.0 (the "License");
 * you may not use this file except in compliance with the License.
 * You may obtain a copy of the License at
 *
 *     http://www.apache.org/licenses/LICENSE-2.0
 *
 * Unless required by applicable law or agreed to in writing, software
 * distributed under the License is distributed on an "AS IS" BASIS,
 * WITHOUT WARRANTIES OR CONDITIONS OF ANY KIND, either express or implied.
 * See the License for the specific language governing permissions and
 * limitations under the License.
 */

package io.grpc.xds;

import static com.google.common.base.Preconditions.checkArgument;
import static com.google.common.base.Preconditions.checkNotNull;
import static io.grpc.xds.client.Bootstrapper.XDSTP_SCHEME;

import com.google.common.annotations.VisibleForTesting;
import com.google.common.base.Joiner;
import com.google.common.base.Strings;
import com.google.common.collect.ImmutableList;
import com.google.common.collect.ImmutableMap;
import com.google.common.collect.Sets;
import com.google.gson.Gson;
import com.google.protobuf.util.Durations;
import io.grpc.Attributes;
import io.grpc.CallOptions;
import io.grpc.Channel;
import io.grpc.ClientCall;
import io.grpc.ClientInterceptor;
import io.grpc.ClientInterceptors;
import io.grpc.ForwardingClientCall.SimpleForwardingClientCall;
import io.grpc.ForwardingClientCallListener.SimpleForwardingClientCallListener;
import io.grpc.InternalConfigSelector;
import io.grpc.InternalLogId;
import io.grpc.LoadBalancer.PickSubchannelArgs;
import io.grpc.Metadata;
import io.grpc.MethodDescriptor;
import io.grpc.MetricRecorder;
import io.grpc.NameResolver;
import io.grpc.Status;
import io.grpc.Status.Code;
import io.grpc.SynchronizationContext;
import io.grpc.internal.GrpcUtil;
import io.grpc.internal.ObjectPool;
import io.grpc.xds.ClusterSpecifierPlugin.PluginConfig;
import io.grpc.xds.Filter.FilterConfig;
import io.grpc.xds.Filter.NamedFilterConfig;
import io.grpc.xds.RouteLookupServiceClusterSpecifierPlugin.RlsPluginConfig;
import io.grpc.xds.ThreadSafeRandom.ThreadSafeRandomImpl;
import io.grpc.xds.VirtualHost.Route;
import io.grpc.xds.VirtualHost.Route.RouteAction;
import io.grpc.xds.VirtualHost.Route.RouteAction.ClusterWeight;
import io.grpc.xds.VirtualHost.Route.RouteAction.HashPolicy;
import io.grpc.xds.VirtualHost.Route.RouteAction.RetryPolicy;
import io.grpc.xds.VirtualHost.Route.RouteMatch;
import io.grpc.xds.XdsNameResolverProvider.CallCounterProvider;
import io.grpc.xds.client.Bootstrapper.AuthorityInfo;
import io.grpc.xds.client.Bootstrapper.BootstrapInfo;
import io.grpc.xds.client.Locality;
import io.grpc.xds.client.XdsClient;
import io.grpc.xds.client.XdsLogger;
import io.grpc.xds.client.XdsLogger.XdsLogLevel;
import java.net.URI;
import java.util.ArrayList;
import java.util.Collections;
import java.util.HashMap;
import java.util.HashSet;
import java.util.List;
import java.util.Locale;
import java.util.Map;
import java.util.Objects;
import java.util.Set;
import java.util.concurrent.ConcurrentHashMap;
import java.util.concurrent.ConcurrentMap;
import java.util.concurrent.ScheduledExecutorService;
import java.util.concurrent.atomic.AtomicInteger;
import javax.annotation.Nullable;

/**
 * A {@link NameResolver} for resolving gRPC target names with "xds:" scheme.
 *
 * <p>Resolving a gRPC target involves contacting the control plane management server via xDS
 * protocol to retrieve service information and produce a service config to the caller.
 *
 * @see XdsNameResolverProvider
 */
final class XdsNameResolver extends NameResolver {

  static final CallOptions.Key<String> CLUSTER_SELECTION_KEY =
      CallOptions.Key.create("io.grpc.xds.CLUSTER_SELECTION_KEY");
  static final CallOptions.Key<Long> RPC_HASH_KEY =
      CallOptions.Key.create("io.grpc.xds.RPC_HASH_KEY");
  static final CallOptions.Key<Boolean> AUTO_HOST_REWRITE_KEY =
      CallOptions.Key.create("io.grpc.xds.AUTO_HOST_REWRITE_KEY");
  // DNS-resolved endpoints do not have the definition of the locality it belongs to, just hardcode
  // to an empty locality.
  static final Locality LOGICAL_DNS_CLUSTER_LOCALITY = Locality.create("", "", "");
  @VisibleForTesting
  static boolean enableTimeout =
      Strings.isNullOrEmpty(System.getenv("GRPC_XDS_EXPERIMENTAL_ENABLE_TIMEOUT"))
          || Boolean.parseBoolean(System.getenv("GRPC_XDS_EXPERIMENTAL_ENABLE_TIMEOUT"));

  private final InternalLogId logId;
  private final XdsLogger logger;
  @Nullable
  private final String targetAuthority;
  private final String target;
  private final String serviceAuthority;
  // Encoded version of the service authority as per 
  // https://datatracker.ietf.org/doc/html/rfc3986#section-3.2.
  private final String encodedServiceAuthority;
  private final String overrideAuthority;
  private final ServiceConfigParser serviceConfigParser;
  private final SynchronizationContext syncContext;
  private final ScheduledExecutorService scheduler;
  private final XdsClientPoolFactory xdsClientPoolFactory;
  private final ThreadSafeRandom random;
  private final FilterRegistry filterRegistry;
  private final XxHash64 hashFunc = XxHash64.INSTANCE;
  // Clusters (with reference counts) to which new/existing requests can be/are routed.
  // put()/remove() must be called in SyncContext, and get() can be called in any thread.
  private final ConcurrentMap<String, ClusterRefState> clusterRefs = new ConcurrentHashMap<>();
  private final ConfigSelector configSelector = new ConfigSelector();
  private final long randomChannelId;
  private final MetricRecorder metricRecorder;

  private volatile RoutingConfig routingConfig = RoutingConfig.EMPTY;
  private Listener2 listener;
  private ObjectPool<XdsClient> xdsClientPool;
  private XdsClient xdsClient;
  private CallCounterProvider callCounterProvider;
  private ResolveState2 resolveState2;
  // Workaround for https://github.com/grpc/grpc-java/issues/8886 . This should be handled in
  // XdsClient instead of here.
  private boolean receivedConfig;

  XdsNameResolver(
      URI targetUri, String name, @Nullable String overrideAuthority,
      ServiceConfigParser serviceConfigParser,
      SynchronizationContext syncContext, ScheduledExecutorService scheduler,
      @Nullable Map<String, ?> bootstrapOverride,
      MetricRecorder metricRecorder) {
    this(targetUri, targetUri.getAuthority(), name, overrideAuthority, serviceConfigParser,
        syncContext, scheduler, SharedXdsClientPoolProvider.getDefaultProvider(),
        ThreadSafeRandomImpl.instance, FilterRegistry.getDefaultRegistry(), bootstrapOverride,
        metricRecorder);
  }

  @VisibleForTesting
  XdsNameResolver(
      URI targetUri, @Nullable String targetAuthority, String name,
      @Nullable String overrideAuthority, ServiceConfigParser serviceConfigParser,
      SynchronizationContext syncContext, ScheduledExecutorService scheduler,
      XdsClientPoolFactory xdsClientPoolFactory, ThreadSafeRandom random,
      FilterRegistry filterRegistry, @Nullable Map<String, ?> bootstrapOverride,
      MetricRecorder metricRecorder) {
    this.targetAuthority = targetAuthority;
    target = targetUri.toString();

    // The name might have multiple slashes so encode it before verifying.
    serviceAuthority = checkNotNull(name, "name");
    this.encodedServiceAuthority = 
      GrpcUtil.checkAuthority(GrpcUtil.AuthorityEscaper.encodeAuthority(serviceAuthority));

    this.overrideAuthority = overrideAuthority;
    this.serviceConfigParser = checkNotNull(serviceConfigParser, "serviceConfigParser");
    this.syncContext = checkNotNull(syncContext, "syncContext");
    this.scheduler = checkNotNull(scheduler, "scheduler");
    this.xdsClientPoolFactory = bootstrapOverride == null ? checkNotNull(xdsClientPoolFactory,
            "xdsClientPoolFactory") : new SharedXdsClientPoolProvider();
    this.xdsClientPoolFactory.setBootstrapOverride(bootstrapOverride);
    this.random = checkNotNull(random, "random");
    this.filterRegistry = checkNotNull(filterRegistry, "filterRegistry");
    this.metricRecorder = metricRecorder;
    randomChannelId = random.nextLong();
    logId = InternalLogId.allocate("xds-resolver", name);
    logger = XdsLogger.withLogId(logId);
    logger.log(XdsLogLevel.INFO, "Created resolver for {0}", name);
  }

  @Override
  public String getServiceAuthority() {
    return encodedServiceAuthority;
  }

  @Override
  public void start(Listener2 listener) {
    this.listener = checkNotNull(listener, "listener");
    try {
      xdsClientPool = xdsClientPoolFactory.getOrCreate(target, metricRecorder);
    } catch (Exception e) {
      listener.onError(
          Status.UNAVAILABLE.withDescription("Failed to initialize xDS").withCause(e));
      return;
    }
    xdsClient = xdsClientPool.getObject();
    BootstrapInfo bootstrapInfo = xdsClient.getBootstrapInfo();
    String listenerNameTemplate;
    if (targetAuthority == null) {
      listenerNameTemplate = bootstrapInfo.clientDefaultListenerResourceNameTemplate();
    } else {
      AuthorityInfo authorityInfo = bootstrapInfo.authorities().get(targetAuthority);
      if (authorityInfo == null) {
        listener.onError(Status.INVALID_ARGUMENT.withDescription(
            "invalid target URI: target authority not found in the bootstrap"));
        return;
      }
      listenerNameTemplate = authorityInfo.clientListenerResourceNameTemplate();
    }
    String replacement = serviceAuthority;
    if (listenerNameTemplate.startsWith(XDSTP_SCHEME)) {
      replacement = XdsClient.percentEncodePath(replacement);
    }
    String ldsResourceName = expandPercentS(listenerNameTemplate, replacement);
    if (!XdsClient.isResourceNameValid(ldsResourceName, XdsListenerResource.getInstance().typeUrl())
        ) {
      listener.onError(Status.INVALID_ARGUMENT.withDescription(
          "invalid listener resource URI for service authority: " + serviceAuthority));
      return;
    }
    ldsResourceName = XdsClient.canonifyResourceName(ldsResourceName);
    callCounterProvider = SharedCallCounterMap.getInstance();

    resolveState2 = new ResolveState2(ldsResourceName); // auto starts
  }

  private static String expandPercentS(String template, String replacement) {
    return template.replace("%s", replacement);
  }

  @Override
  public void shutdown() {
    logger.log(XdsLogLevel.INFO, "Shutdown");
    if (resolveState2 != null) {
      resolveState2.shutdown();
    }
    if (xdsClient != null) {
      xdsClient = xdsClientPool.returnObject(xdsClient);
    }
  }

  @VisibleForTesting
  static Map<String, ?> generateServiceConfigWithMethodConfig(
      @Nullable Long timeoutNano, @Nullable RetryPolicy retryPolicy) {
    if (timeoutNano == null
        && (retryPolicy == null || retryPolicy.retryableStatusCodes().isEmpty())) {
      return Collections.emptyMap();
    }
    ImmutableMap.Builder<String, Object> methodConfig = ImmutableMap.builder();
    methodConfig.put(
        "name", Collections.singletonList(Collections.emptyMap()));
    if (retryPolicy != null && !retryPolicy.retryableStatusCodes().isEmpty()) {
      ImmutableMap.Builder<String, Object> rawRetryPolicy = ImmutableMap.builder();
      rawRetryPolicy.put("maxAttempts", (double) retryPolicy.maxAttempts());
      rawRetryPolicy.put("initialBackoff", Durations.toString(retryPolicy.initialBackoff()));
      rawRetryPolicy.put("maxBackoff", Durations.toString(retryPolicy.maxBackoff()));
      rawRetryPolicy.put("backoffMultiplier", 2D);
      List<String> codes = new ArrayList<>(retryPolicy.retryableStatusCodes().size());
      for (Code code : retryPolicy.retryableStatusCodes()) {
        codes.add(code.name());
      }
      rawRetryPolicy.put(
          "retryableStatusCodes", Collections.unmodifiableList(codes));
      if (retryPolicy.perAttemptRecvTimeout() != null) {
        rawRetryPolicy.put(
            "perAttemptRecvTimeout", Durations.toString(retryPolicy.perAttemptRecvTimeout()));
      }
      methodConfig.put("retryPolicy", rawRetryPolicy.buildOrThrow());
    }
    if (timeoutNano != null) {
      String timeout = timeoutNano / 1_000_000_000.0 + "s";
      methodConfig.put("timeout", timeout);
    }
    return Collections.singletonMap(
        "methodConfig", Collections.singletonList(methodConfig.buildOrThrow()));
  }

  @VisibleForTesting
  XdsClient getXdsClient() {
    return xdsClient;
  }

  // called in syncContext
  private void updateResolutionResult() {
    syncContext.throwIfNotInThisSynchronizationContext();

    ImmutableMap.Builder<String, Object> childPolicy = new ImmutableMap.Builder<>();
    for (String name : clusterRefs.keySet()) {
      Map<String, ?> lbPolicy = clusterRefs.get(name).toLbPolicy();
      childPolicy.put(name, ImmutableMap.of("lbPolicy", ImmutableList.of(lbPolicy)));
    }
    Map<String, ?> rawServiceConfig = ImmutableMap.of(
        "loadBalancingConfig",
        ImmutableList.of(ImmutableMap.of(
            XdsLbPolicies.CLUSTER_MANAGER_POLICY_NAME,
            ImmutableMap.of("childPolicy", childPolicy.buildOrThrow()))));

    if (logger.isLoggable(XdsLogLevel.INFO)) {
      logger.log(
          XdsLogLevel.INFO, "Generated service config:\n{0}", new Gson().toJson(rawServiceConfig));
    }
    ConfigOrError parsedServiceConfig = serviceConfigParser.parseServiceConfig(rawServiceConfig);
    Attributes attrs =
        Attributes.newBuilder()
            .set(XdsAttributes.XDS_CLIENT_POOL, xdsClientPool)
            .set(XdsAttributes.XDS_CONFIG, resolveState2.lastConfig)
            .set(XdsAttributes.CALL_COUNTER_PROVIDER, callCounterProvider)
            .set(InternalConfigSelector.KEY, configSelector)
            .build();
    ResolutionResult result =
        ResolutionResult.newBuilder()
            .setAttributes(attrs)
            .setServiceConfig(parsedServiceConfig)
            .build();
    listener.onResult(result);
    receivedConfig = true;
  }

  /**
   * Returns {@code true} iff {@code hostName} matches the domain name {@code pattern} with
   * case-insensitive.
   *
   * <p>Wildcard pattern rules:
   * <ol>
   * <li>A single asterisk (*) matches any domain.</li>
   * <li>Asterisk (*) is only permitted in the left-most or the right-most part of the pattern,
   *     but not both.</li>
   * </ol>
   */
  @VisibleForTesting
  static boolean matchHostName(String hostName, String pattern) {
    checkArgument(hostName.length() != 0 && !hostName.startsWith(".") && !hostName.endsWith("."),
        "Invalid host name");
    checkArgument(pattern.length() != 0 && !pattern.startsWith(".") && !pattern.endsWith("."),
        "Invalid pattern/domain name");

    hostName = hostName.toLowerCase(Locale.US);
    pattern = pattern.toLowerCase(Locale.US);
    // hostName and pattern are now in lower case -- domain names are case-insensitive.

    if (!pattern.contains("*")) {
      // Not a wildcard pattern -- hostName and pattern must match exactly.
      return hostName.equals(pattern);
    }
    // Wildcard pattern

    if (pattern.length() == 1) {
      return true;
    }

    int index = pattern.indexOf('*');

    // At most one asterisk (*) is allowed.
    if (pattern.indexOf('*', index + 1) != -1) {
      return false;
    }

    // Asterisk can only match prefix or suffix.
    if (index != 0 && index != pattern.length() - 1) {
      return false;
    }

    // HostName must be at least as long as the pattern because asterisk has to
    // match one or more characters.
    if (hostName.length() < pattern.length()) {
      return false;
    }

    if (index == 0 && hostName.endsWith(pattern.substring(1))) {
      // Prefix matching fails.
      return true;
    }

    // Pattern matches hostname if suffix matching succeeds.
    return index == pattern.length() - 1
        && hostName.startsWith(pattern.substring(0, pattern.length() - 1));
  }

  private final class ConfigSelector extends InternalConfigSelector {
    @Override
    public Result selectConfig(PickSubchannelArgs args) {
      RoutingConfig routingCfg;
      RouteData selectedRoute;
      String cluster;
      ClientInterceptor filters;
      Metadata headers = args.getHeaders();
      String path = "/" + args.getMethodDescriptor().getFullMethodName();
      do {
        routingCfg = routingConfig;
        selectedRoute = null;
        for (RouteData route : routingCfg.routes) {
          if (RoutingUtils.matchRoute(route.routeMatch, path, headers, random)) {
            selectedRoute = route;
            break;
          }
        }
        if (selectedRoute == null) {
          return Result.forError(
              Status.UNAVAILABLE.withDescription("Could not find xDS route matching RPC"));
        }
        if (selectedRoute.routeAction == null) {
          return Result.forError(Status.UNAVAILABLE.withDescription(
              "Could not route RPC to Route with non-forwarding action"));
        }
        RouteAction action = selectedRoute.routeAction;
        if (action.cluster() != null) {
          cluster = prefixedClusterName(action.cluster());
          filters = selectedRoute.filterChoices.get(0);
        } else if (action.weightedClusters() != null) {
          // XdsRouteConfigureResource verifies the total weight will not be 0 or exceed uint32
          long totalWeight = 0;
          for (ClusterWeight weightedCluster : action.weightedClusters()) {
            totalWeight += weightedCluster.weight();
          }
          long select = random.nextLong(totalWeight);
          long accumulator = 0;
          for (int i = 0; ; i++) {
            ClusterWeight weightedCluster = action.weightedClusters().get(i);
            accumulator += weightedCluster.weight();
            if (select < accumulator) {
              cluster = prefixedClusterName(weightedCluster.name());
              filters = selectedRoute.filterChoices.get(i);
              break;
            }
          }
        } else if (action.namedClusterSpecifierPluginConfig() != null) {
          cluster =
              prefixedClusterSpecifierPluginName(action.namedClusterSpecifierPluginConfig().name());
          filters = selectedRoute.filterChoices.get(0);
        } else {
          // updateRoutes() discards routes with unknown actions
          throw new AssertionError();
        }
      } while (!retainCluster(cluster));

      final RouteAction routeAction = selectedRoute.routeAction;
      Long timeoutNanos = null;
      if (enableTimeout) {
        timeoutNanos = routeAction.timeoutNano();
        if (timeoutNanos == null) {
          timeoutNanos = routingCfg.fallbackTimeoutNano;
        }
        if (timeoutNanos <= 0) {
          timeoutNanos = null;
        }
      }
      RetryPolicy retryPolicy = routeAction.retryPolicy();
      // TODO(chengyuanzhang): avoid service config generation and parsing for each call.
      Map<String, ?> rawServiceConfig =
          generateServiceConfigWithMethodConfig(timeoutNanos, retryPolicy);
      ConfigOrError parsedServiceConfig = serviceConfigParser.parseServiceConfig(rawServiceConfig);
      Object config = parsedServiceConfig.getConfig();
      if (config == null) {
        releaseCluster(cluster);
        return Result.forError(
            parsedServiceConfig.getError().augmentDescription(
                "Failed to parse service config (method config)"));
      }
      final String finalCluster = cluster;
      final long hash = generateHash(routeAction.hashPolicies(), headers);
      class ClusterSelectionInterceptor implements ClientInterceptor {
        @Override
        public <ReqT, RespT> ClientCall<ReqT, RespT> interceptCall(
            final MethodDescriptor<ReqT, RespT> method, CallOptions callOptions,
            final Channel next) {
          CallOptions callOptionsForCluster =
              callOptions.withOption(CLUSTER_SELECTION_KEY, finalCluster)
                  .withOption(RPC_HASH_KEY, hash);
          if (routeAction.autoHostRewrite()) {
            callOptionsForCluster = callOptionsForCluster.withOption(AUTO_HOST_REWRITE_KEY, true);
          }
          return new SimpleForwardingClientCall<ReqT, RespT>(
              next.newCall(method, callOptionsForCluster)) {
            @Override
            public void start(Listener<RespT> listener, Metadata headers) {
              listener = new SimpleForwardingClientCallListener<RespT>(listener) {
                boolean committed;

                @Override
                public void onHeaders(Metadata headers) {
                  committed = true;
                  releaseCluster(finalCluster);
                  delegate().onHeaders(headers);
                }

                @Override
                public void onClose(Status status, Metadata trailers) {
                  if (!committed) {
                    releaseCluster(finalCluster);
                  }
                  delegate().onClose(status, trailers);
                }
              };
              delegate().start(listener, headers);
            }
          };
        }
      }

      return
          Result.newBuilder()
              .setConfig(config)
              .setInterceptor(combineInterceptors(
                  ImmutableList.of(filters, new ClusterSelectionInterceptor())))
              .build();
    }

    private boolean retainCluster(String cluster) {
      ClusterRefState clusterRefState = clusterRefs.get(cluster);
      if (clusterRefState == null) {
        return false;
      }
      AtomicInteger refCount = clusterRefState.refCount;
      int count;
      do {
        count = refCount.get();
        if (count == 0) {
          return false;
        }
      } while (!refCount.compareAndSet(count, count + 1));
      return true;
    }

    private void releaseCluster(final String cluster) {
      int count = clusterRefs.get(cluster).refCount.decrementAndGet();
      if (count == 0) {
        syncContext.execute(new Runnable() {
          @Override
          public void run() {
            if (clusterRefs.get(cluster).refCount.get() == 0) {
              clusterRefs.remove(cluster);
              updateResolutionResult();
            }
          }
        });
      }
    }

    private long generateHash(List<HashPolicy> hashPolicies, Metadata headers) {
      Long hash = null;
      for (HashPolicy policy : hashPolicies) {
        Long newHash = null;
        if (policy.type() == HashPolicy.Type.HEADER) {
          String value = getHeaderValue(headers, policy.headerName());
          if (value != null) {
            if (policy.regEx() != null && policy.regExSubstitution() != null) {
              value = policy.regEx().matcher(value).replaceAll(policy.regExSubstitution());
            }
            newHash = hashFunc.hashAsciiString(value);
          }
        } else if (policy.type() == HashPolicy.Type.CHANNEL_ID) {
          newHash = hashFunc.hashLong(randomChannelId);
        }
        if (newHash != null ) {
          // Rotating the old value prevents duplicate hash rules from cancelling each other out
          // and preserves all of the entropy.
          long oldHash = hash != null ? ((hash << 1L) | (hash >> 63L)) : 0;
          hash = oldHash ^ newHash;
        }
        // If the policy is a terminal policy and a hash has been generated, ignore
        // the rest of the hash policies.
        if (policy.isTerminal() && hash != null) {
          break;
        }
      }
      return hash == null ? random.nextLong() : hash;
    }
  }

  static final class PassthroughClientInterceptor implements ClientInterceptor {
    @Override
    public <ReqT, RespT> ClientCall<ReqT, RespT> interceptCall(
        MethodDescriptor<ReqT, RespT> method, CallOptions callOptions, Channel next) {
      return next.newCall(method, callOptions);
    }
  }

  private static ClientInterceptor combineInterceptors(final List<ClientInterceptor> interceptors) {
    if (interceptors.size() == 0) {
      return new PassthroughClientInterceptor();
    }
    if (interceptors.size() == 1) {
      return interceptors.get(0);
    }
    return new ClientInterceptor() {
      @Override
      public <ReqT, RespT> ClientCall<ReqT, RespT> interceptCall(
          MethodDescriptor<ReqT, RespT> method, CallOptions callOptions, Channel next) {
        next = ClientInterceptors.interceptForward(next, interceptors);
        return next.newCall(method, callOptions);
      }
    };
  }

  @Nullable
  private static String getHeaderValue(Metadata headers, String headerName) {
    if (headerName.endsWith(Metadata.BINARY_HEADER_SUFFIX)) {
      return null;
    }
    if (headerName.equals("content-type")) {
      return "application/grpc";
    }
    Metadata.Key<String> key;
    try {
      key = Metadata.Key.of(headerName, Metadata.ASCII_STRING_MARSHALLER);
    } catch (IllegalArgumentException e) {
      return null;
    }
    Iterable<String> values = headers.getAll(key);
    return values == null ? null : Joiner.on(",").join(values);
  }

  private static String prefixedClusterName(String name) {
    return "cluster:" + name;
  }

  private static String prefixedClusterSpecifierPluginName(String pluginName) {
    return "cluster_specifier_plugin:" + pluginName;
  }

  private static final class FailingConfigSelector extends InternalConfigSelector {
    private final Result result;

    public FailingConfigSelector(Status error) {
      this.result = Result.forError(error);
    }

    @Override
    public Result selectConfig(PickSubchannelArgs args) {
      return result;
    }
  }

  class ResolveState2 implements XdsDependencyManager.XdsConfigWatcher {
    private final ConfigOrError emptyServiceConfig =
        serviceConfigParser.parseServiceConfig(Collections.<String, Object>emptyMap());
    private boolean stopped;
    private final XdsDependencyManager xdsDependencyManager;
    @Nullable
    private Set<String> existingClusters;  // clusters to which new requests can be routed
    private XdsConfig lastConfig;
    private final String authority;

    private ResolveState2(String ldsResourceName) {
      authority = overrideAuthority != null ? overrideAuthority : encodedServiceAuthority;
      xdsDependencyManager =
          new XdsDependencyManager(xdsClient, this, syncContext, authority, ldsResourceName );
    }

    private void shutdown() {
      if (stopped) {
        return;
      }

      stopped = true;
      xdsDependencyManager.shutdown();
    }

    @Override
    public void onUpdate(XdsConfig update) {
      if (stopped) {
        return;
      }
      logger.log(XdsLogLevel.INFO, "Receive XDS resource update: {0}", update);
      lastConfig = update;

      // Process Route
      HttpConnectionManager httpConnectionManager = update.getListener().httpConnectionManager();
      VirtualHost virtualHost = update.getVirtualHost(); // httpConnectionManager.virtualHosts();

      updateRoutes(virtualHost, httpConnectionManager.httpMaxStreamDurationNano(),
          httpConnectionManager.httpFilterConfigs());
    }

    @Override
    public void onError(String resourceContext, Status error) {
      if (stopped || receivedConfig) {
        return;
      }
      String errorMsg = String.format("Unable to load %s. xDS server returned: %s: %s",
          resourceContext, error.getCode(), error.getDescription());
      listener.onError(Status.UNAVAILABLE.withCause(error.getCause()).withDescription(errorMsg));

      sendEmptyResult(errorMsg);
    }

    @Override
    public void onResourceDoesNotExist(String resourceContext) {
      if (stopped) {
        return;
      }
      String error = "Resource does not exist: " + resourceContext;
      logger.log(XdsLogLevel.INFO, error);
      cleanUpRoutes(error);
    }

    private void updateRoutes(@Nullable VirtualHost virtualHost, long httpMaxStreamDurationNano,
                              @Nullable List<NamedFilterConfig> filterConfigs) {
      if (virtualHost == null) {
        String error = "Failed to find virtual host matching hostname: " + authority;
        logger.log(XdsLogLevel.WARNING, error);
        cleanUpRoutes(error);
        return;
      }

<<<<<<< HEAD
      List<Route> routes = virtualHost.routes() ;
=======
      List<Route> routes = virtualHost.routes();
      ImmutableList.Builder<RouteData> routesData = ImmutableList.builder();
>>>>>>> 57124d6b

      // Populate all clusters to which requests can be routed to through the virtual host.
      Set<String> clusters = new HashSet<>();
      // uniqueName -> clusterName
      Map<String, String> clusterNameMap = new HashMap<>();
      // uniqueName -> pluginConfig
      Map<String, RlsPluginConfig> rlsPluginConfigMap = new HashMap<>();
      for (Route route : routes) {
        RouteAction action = route.routeAction();
        String prefixedName;
        if (action == null) {
          routesData.add(new RouteData(route.routeMatch(), null, ImmutableList.of()));
        } else if (action.cluster() != null) {
          prefixedName = prefixedClusterName(action.cluster());
          clusters.add(prefixedName);
          clusterNameMap.put(prefixedName, action.cluster());
          ClientInterceptor filters = createFilters(filterConfigs, virtualHost, route, null);
          routesData.add(new RouteData(route.routeMatch(), route.routeAction(), filters));
        } else if (action.weightedClusters() != null) {
          ImmutableList.Builder<ClientInterceptor> filterList = ImmutableList.builder();
          for (ClusterWeight weightedCluster : action.weightedClusters()) {
            prefixedName = prefixedClusterName(weightedCluster.name());
            clusters.add(prefixedName);
            clusterNameMap.put(prefixedName, weightedCluster.name());
            filterList.add(createFilters(filterConfigs, virtualHost, route, weightedCluster));
          }
          routesData.add(
              new RouteData(route.routeMatch(), route.routeAction(), filterList.build()));
        } else if (action.namedClusterSpecifierPluginConfig() != null) {
          PluginConfig pluginConfig = action.namedClusterSpecifierPluginConfig().config();
          if (pluginConfig instanceof RlsPluginConfig) {
            prefixedName = prefixedClusterSpecifierPluginName(
                action.namedClusterSpecifierPluginConfig().name());
            clusters.add(prefixedName);
            rlsPluginConfigMap.put(prefixedName, (RlsPluginConfig) pluginConfig);
          }
          ClientInterceptor filters = createFilters(filterConfigs, virtualHost, route, null);
          routesData.add(new RouteData(route.routeMatch(), route.routeAction(), filters));
        } else {
          // Discard route
        }
      }

      // Updates channel's load balancing config whenever the set of selectable clusters changes.
      boolean shouldUpdateResult = existingClusters == null;
      Set<String> addedClusters =
          existingClusters == null ? clusters : Sets.difference(clusters, existingClusters);
      Set<String> deletedClusters =
          existingClusters == null
          ? Collections.emptySet() : Sets.difference(existingClusters, clusters);
      existingClusters = clusters;
      for (String cluster : addedClusters) {
        if (clusterRefs.containsKey(cluster)) {
          clusterRefs.get(cluster).refCount.incrementAndGet();
        } else {
          if (clusterNameMap.containsKey(cluster)) {
            clusterRefs.put(
                cluster,
                ClusterRefState.forCluster(new AtomicInteger(1), clusterNameMap.get(cluster)));
          }
          if (rlsPluginConfigMap.containsKey(cluster)) {
            clusterRefs.put(
                cluster,
                ClusterRefState.forRlsPlugin(
                    new AtomicInteger(1), rlsPluginConfigMap.get(cluster)));
          }
          shouldUpdateResult = true;
        }
      }
      for (String cluster : clusters) {
        RlsPluginConfig rlsPluginConfig = rlsPluginConfigMap.get(cluster);
        if (!Objects.equals(rlsPluginConfig, clusterRefs.get(cluster).rlsPluginConfig)) {
          ClusterRefState newClusterRefState =
              ClusterRefState.forRlsPlugin(clusterRefs.get(cluster).refCount, rlsPluginConfig);
          clusterRefs.put(cluster, newClusterRefState);
          shouldUpdateResult = true;
        }
      }
      // Update service config to include newly added clusters.
      if (shouldUpdateResult) {
        updateResolutionResult();
      }
      // Make newly added clusters selectable by config selector and deleted clusters no longer
      // selectable.
<<<<<<< HEAD
      ImmutableMap<String, FilterConfig> filterConfigOverrides =
          (virtualHost != null) ? virtualHost.filterConfigOverrides() : ImmutableMap.of();
      routingConfig = new RoutingConfig(
          httpMaxStreamDurationNano, routes, filterConfigs, filterConfigOverrides);
=======
      routingConfig = new RoutingConfig(httpMaxStreamDurationNano, routesData.build());
>>>>>>> 57124d6b
      shouldUpdateResult = false;
      for (String cluster : deletedClusters) {
        int count = clusterRefs.get(cluster).refCount.decrementAndGet();
        if (count == 0) {
          clusterRefs.remove(cluster);
          shouldUpdateResult = true;
        }
      }
      if (shouldUpdateResult) {
        updateResolutionResult();
      }
    }

    private ClientInterceptor createFilters(
        @Nullable List<NamedFilterConfig> filterConfigs,
        VirtualHost virtualHost,
        Route route,
        @Nullable ClusterWeight weightedCluster) {
      if (filterConfigs == null) {
        return new PassthroughClientInterceptor();
      }

      Map<String, FilterConfig> selectedOverrideConfigs =
          new HashMap<>(virtualHost.filterConfigOverrides());
      selectedOverrideConfigs.putAll(route.filterConfigOverrides());
      if (weightedCluster != null) {
        selectedOverrideConfigs.putAll(weightedCluster.filterConfigOverrides());
      }

      ImmutableList.Builder<ClientInterceptor> filterInterceptors = ImmutableList.builder();
      for (NamedFilterConfig namedFilter : filterConfigs) {
        FilterConfig config = namedFilter.filterConfig;
        String name = namedFilter.name;
        String typeUrl = config.typeUrl();

        Filter.Provider provider = filterRegistry.get(typeUrl);
        if (provider == null || !provider.isClientFilter()) {
          continue;
        }

        Filter filter = provider.newInstance();

        ClientInterceptor interceptor =
            filter.buildClientInterceptor(config, selectedOverrideConfigs.get(name), scheduler);
        if (interceptor != null) {
          filterInterceptors.add(interceptor);
        }
      }

      // Combine interceptors produced by different filters into a single one that executes
      // them sequentially. The order is preserved.
      return combineInterceptors(filterInterceptors.build());
    }

    private void cleanUpRoutes(String error) {
      if (existingClusters != null) {
        for (String cluster : existingClusters) {
          int count = clusterRefs.get(cluster).refCount.decrementAndGet();
          if (count == 0) {
            clusterRefs.remove(cluster);
          }
        }
        existingClusters = null;
      }
      routingConfig = RoutingConfig.EMPTY;
      // Without addresses the default LB (normally pick_first) should become TRANSIENT_FAILURE, and
      // the config selector handles the error message itself. Once the LB API allows providing
      // failure information for addresses yet still providing a service config, the config seector
      // could be avoided.
      sendEmptyResult(error);
      receivedConfig = true;
    }

    private void sendEmptyResult(String error) {
      String errorWithNodeId =
          error + ", xDS node ID: " + xdsClient.getBootstrapInfo().node().getId();
      listener.onResult(ResolutionResult.newBuilder()
          .setAttributes(Attributes.newBuilder()
              .set(InternalConfigSelector.KEY,
                  new FailingConfigSelector(Status.UNAVAILABLE.withDescription(errorWithNodeId)))
              .build())
          .setServiceConfig(emptyServiceConfig)
          .build());
    }
  }

  /**
   * VirtualHost-level configuration for request routing.
   */
  private static class RoutingConfig {
    private final long fallbackTimeoutNano;
    final ImmutableList<RouteData> routes;

    private static final RoutingConfig EMPTY = new RoutingConfig(0, ImmutableList.of());

    private RoutingConfig(long fallbackTimeoutNano, ImmutableList<RouteData> routes) {
      this.fallbackTimeoutNano = fallbackTimeoutNano;
      this.routes = checkNotNull(routes, "routes");
    }
  }

  static final class RouteData {
    final RouteMatch routeMatch;
    /** null implies non-forwarding action. */
    @Nullable
    final RouteAction routeAction;
    /**
     * Only one of these interceptors should be used per-RPC. There are only multiple values in the
     * list for weighted clusters, in which case the order of the list mirrors the weighted
     * clusters.
     */
    final ImmutableList<ClientInterceptor> filterChoices;

    RouteData(RouteMatch routeMatch, @Nullable RouteAction routeAction, ClientInterceptor filter) {
      this(routeMatch, routeAction, ImmutableList.of(filter));
    }

    RouteData(
        RouteMatch routeMatch,
        @Nullable RouteAction routeAction,
        ImmutableList<ClientInterceptor> filterChoices) {
      this.routeMatch = checkNotNull(routeMatch, "routeMatch");
      checkArgument(
          routeAction == null || !filterChoices.isEmpty(),
          "filter may be empty only for non-forwarding action");
      this.routeAction = routeAction;
      if (routeAction != null && routeAction.weightedClusters() != null) {
        checkArgument(
            routeAction.weightedClusters().size() == filterChoices.size(),
            "filter choices must match size of weighted clusters");
      }
      for (ClientInterceptor filter : filterChoices) {
        checkNotNull(filter, "entry in filterChoices is null");
      }
      this.filterChoices = checkNotNull(filterChoices, "filterChoices");
    }
  }

  private static class ClusterRefState {
    final AtomicInteger refCount;
    @Nullable
    final String traditionalCluster;
    @Nullable
    final RlsPluginConfig rlsPluginConfig;

    private ClusterRefState(
        AtomicInteger refCount, @Nullable String traditionalCluster,
        @Nullable RlsPluginConfig rlsPluginConfig) {
      this.refCount = refCount;
      checkArgument(traditionalCluster == null ^ rlsPluginConfig == null,
          "There must be exactly one non-null value in traditionalCluster and pluginConfig");
      this.traditionalCluster = traditionalCluster;
      this.rlsPluginConfig = rlsPluginConfig;
    }

    private Map<String, ?> toLbPolicy() {
      if (traditionalCluster != null) {
        return ImmutableMap.of(
            XdsLbPolicies.CDS_POLICY_NAME,
            ImmutableMap.of("cluster", traditionalCluster));
      } else {
        ImmutableMap<String, ?> rlsConfig = new ImmutableMap.Builder<String, Object>()
            .put("routeLookupConfig", rlsPluginConfig.config())
            .put(
                "childPolicy",
                ImmutableList.of(ImmutableMap.of(XdsLbPolicies.CDS_POLICY_NAME, ImmutableMap.of())))
            .put("childPolicyConfigTargetFieldName", "cluster")
            .buildOrThrow();
        return ImmutableMap.of("rls_experimental", rlsConfig);
      }
    }

    static ClusterRefState forCluster(AtomicInteger refCount, String name) {
      return new ClusterRefState(refCount, name, null);
    }

    static ClusterRefState forRlsPlugin(AtomicInteger refCount, RlsPluginConfig rlsPluginConfig) {
      return new ClusterRefState(refCount, null, rlsPluginConfig);
    }
  }
}<|MERGE_RESOLUTION|>--- conflicted
+++ resolved
@@ -439,7 +439,7 @@
         }
       } while (!retainCluster(cluster));
 
-      final RouteAction routeAction = selectedRoute.routeAction;
+      final RouteAction routeAction = (selectedRoute != null) ? selectedRoute.routeAction : null;
       Long timeoutNanos = null;
       if (enableTimeout) {
         timeoutNanos = routeAction.timeoutNano();
@@ -450,7 +450,7 @@
           timeoutNanos = null;
         }
       }
-      RetryPolicy retryPolicy = routeAction.retryPolicy();
+      RetryPolicy retryPolicy = routeAction == null ? null : routeAction.retryPolicy();
       // TODO(chengyuanzhang): avoid service config generation and parsing for each call.
       Map<String, ?> rawServiceConfig =
           generateServiceConfigWithMethodConfig(timeoutNanos, retryPolicy);
@@ -709,12 +709,8 @@
         return;
       }
 
-<<<<<<< HEAD
-      List<Route> routes = virtualHost.routes() ;
-=======
       List<Route> routes = virtualHost.routes();
       ImmutableList.Builder<RouteData> routesData = ImmutableList.builder();
->>>>>>> 57124d6b
 
       // Populate all clusters to which requests can be routed to through the virtual host.
       Set<String> clusters = new HashSet<>();
@@ -799,14 +795,7 @@
       }
       // Make newly added clusters selectable by config selector and deleted clusters no longer
       // selectable.
-<<<<<<< HEAD
-      ImmutableMap<String, FilterConfig> filterConfigOverrides =
-          (virtualHost != null) ? virtualHost.filterConfigOverrides() : ImmutableMap.of();
-      routingConfig = new RoutingConfig(
-          httpMaxStreamDurationNano, routes, filterConfigs, filterConfigOverrides);
-=======
       routingConfig = new RoutingConfig(httpMaxStreamDurationNano, routesData.build());
->>>>>>> 57124d6b
       shouldUpdateResult = false;
       for (String cluster : deletedClusters) {
         int count = clusterRefs.get(cluster).refCount.decrementAndGet();
