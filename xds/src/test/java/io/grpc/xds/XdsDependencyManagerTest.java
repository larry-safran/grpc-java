/*
 * Copyright 2024 The gRPC Authors
 *
 * Licensed under the Apache License, Version 2.0 (the "License");
 * you may not use this file except in compliance with the License.
 * You may obtain a copy of the License at
 *
 *     http://www.apache.org/licenses/LICENSE-2.0
 *
 * Unless required by applicable law or agreed to in writing, software
 * distributed under the License is distributed on an "AS IS" BASIS,
 * WITHOUT WARRANTIES OR CONDITIONS OF ANY KIND, either express or implied.
 * See the License for the specific language governing permissions and
 * limitations under the License.
 */

package io.grpc.xds;

import static com.google.common.truth.Truth.assertThat;
import static io.grpc.StatusMatcher.statusHasCode;
import static io.grpc.xds.XdsClusterResource.CdsUpdate.ClusterType.AGGREGATE;
import static io.grpc.xds.XdsClusterResource.CdsUpdate.ClusterType.EDS;
import static io.grpc.xds.XdsTestControlPlaneService.ADS_TYPE_URL_CDS;
import static io.grpc.xds.XdsTestControlPlaneService.ADS_TYPE_URL_EDS;
import static io.grpc.xds.XdsTestControlPlaneService.ADS_TYPE_URL_LDS;
import static io.grpc.xds.XdsTestControlPlaneService.ADS_TYPE_URL_RDS;
import static io.grpc.xds.XdsTestUtils.CLUSTER_NAME;
import static io.grpc.xds.XdsTestUtils.ENDPOINT_HOSTNAME;
import static io.grpc.xds.XdsTestUtils.ENDPOINT_PORT;
import static io.grpc.xds.XdsTestUtils.RDS_NAME;
import static io.grpc.xds.XdsTestUtils.getEdsNameForCluster;
import static io.grpc.xds.client.CommonBootstrapperTestUtils.SERVER_URI;
import static org.mockito.AdditionalAnswers.delegatesTo;
import static org.mockito.ArgumentMatchers.any;
import static org.mockito.ArgumentMatchers.argThat;
import static org.mockito.Mockito.atLeastOnce;
import static org.mockito.Mockito.mock;
import static org.mockito.Mockito.never;
import static org.mockito.Mockito.timeout;
import static org.mockito.Mockito.verify;

import com.google.common.collect.ImmutableList;
import com.google.common.collect.ImmutableMap;
import com.google.common.collect.ImmutableSet;
import com.google.protobuf.Message;
import io.envoyproxy.envoy.config.cluster.v3.Cluster;
import io.envoyproxy.envoy.config.endpoint.v3.ClusterLoadAssignment;
import io.envoyproxy.envoy.config.listener.v3.Listener;
import io.envoyproxy.envoy.config.route.v3.RouteConfiguration;
import io.grpc.BindableService;
import io.grpc.ChannelLogger;
import io.grpc.ManagedChannel;
import io.grpc.NameResolver;
import io.grpc.Server;
import io.grpc.Status;
import io.grpc.StatusOr;
import io.grpc.StatusOrMatcher;
import io.grpc.SynchronizationContext;
import io.grpc.inprocess.InProcessChannelBuilder;
import io.grpc.inprocess.InProcessServerBuilder;
import io.grpc.internal.ExponentialBackoffPolicy;
import io.grpc.internal.FakeClock;
import io.grpc.internal.GrpcUtil;
import io.grpc.testing.GrpcCleanupRule;
import io.grpc.xds.XdsClusterResource.CdsUpdate;
import io.grpc.xds.XdsConfig.XdsClusterConfig;
import io.grpc.xds.XdsEndpointResource.EdsUpdate;
import io.grpc.xds.client.CommonBootstrapperTestUtils;
import io.grpc.xds.client.XdsClientImpl;
import io.grpc.xds.client.XdsClientMetricReporter;
import io.grpc.xds.client.XdsTransportFactory;
import java.io.Closeable;
import java.io.IOException;
import java.util.ArrayDeque;
import java.util.ArrayList;
import java.util.Arrays;
import java.util.Collections;
import java.util.HashMap;
import java.util.List;
import java.util.Map;
import java.util.Queue;
import java.util.Set;
<<<<<<< HEAD
import java.util.concurrent.Executor;
=======
>>>>>>> f79ab2f1
import java.util.concurrent.ScheduledExecutorService;
import java.util.concurrent.TimeUnit;
import java.util.concurrent.atomic.AtomicBoolean;
import java.util.logging.Logger;
import org.junit.After;
import org.junit.Before;
import org.junit.Rule;
import org.junit.Test;
import org.junit.runner.RunWith;
import org.junit.runners.JUnit4;
import org.mockito.ArgumentCaptor;
import org.mockito.ArgumentMatcher;
import org.mockito.ArgumentMatchers;
import org.mockito.Captor;
import org.mockito.InOrder;
import org.mockito.Mock;
import org.mockito.Mockito;
import org.mockito.junit.MockitoJUnit;
import org.mockito.junit.MockitoRule;

/** Unit tests for {@link XdsDependencyManager}. */
@RunWith(JUnit4.class)
public class XdsDependencyManagerTest {
  private static final Logger log = Logger.getLogger(XdsDependencyManagerTest.class.getName());
  public static final String CLUSTER_TYPE_NAME = XdsClusterResource.getInstance().typeName();
  public static final String ENDPOINT_TYPE_NAME = XdsEndpointResource.getInstance().typeName();

  @Mock
  private XdsClientMetricReporter xdsClientMetricReporter;

  private final SynchronizationContext syncContext =
      new SynchronizationContext((t, e) -> {
        throw new AssertionError(e);
      });

  private ManagedChannel channel;
  private XdsClientImpl xdsClient;
  private XdsDependencyManager xdsDependencyManager;
  private TestWatcher xdsConfigWatcher;
  private Server xdsServer;

  private final FakeClock fakeClock = new FakeClock();
  private final String serverName = InProcessServerBuilder.generateName();
  private final Queue<XdsTestUtils.LrsRpcCall> loadReportCalls = new ArrayDeque<>();
  private final AtomicBoolean adsEnded = new AtomicBoolean(true);
  private final AtomicBoolean lrsEnded = new AtomicBoolean(true);
  private final XdsTestControlPlaneService controlPlaneService = new XdsTestControlPlaneService();
  private final BindableService lrsService =
      XdsTestUtils.createLrsService(lrsEnded, loadReportCalls);

  @Rule
  public final GrpcCleanupRule cleanupRule = new GrpcCleanupRule();
  @Rule
  public final MockitoRule mocks = MockitoJUnit.rule();
  private TestWatcher testWatcher;
  private XdsConfig defaultXdsConfig; // set in setUp()

  @Captor
<<<<<<< HEAD
  private ArgumentCaptor<XdsConfig> xdsConfigCaptor;
  @Captor
  private ArgumentCaptor<Status> statusCaptor;
=======
  private ArgumentCaptor<StatusOr<XdsConfig>> xdsUpdateCaptor;
>>>>>>> f79ab2f1
  private final NameResolver.Args nameResolverArgs = NameResolver.Args.newBuilder()
      .setDefaultPort(8080)
      .setProxyDetector(GrpcUtil.DEFAULT_PROXY_DETECTOR)
      .setSynchronizationContext(syncContext)
      .setServiceConfigParser(mock(NameResolver.ServiceConfigParser.class))
      .setChannelLogger(mock(ChannelLogger.class))
      .setScheduledExecutorService(fakeClock.getScheduledExecutorService())
      .build();

  private final ScheduledExecutorService scheduler = fakeClock.getScheduledExecutorService();

  @Before
  public void setUp() throws Exception {
    xdsServer = cleanupRule.register(InProcessServerBuilder
        .forName(serverName)
        .addService(controlPlaneService)
        .addService(lrsService)
        .directExecutor()
        .build()
        .start());

    XdsTestUtils.setAdsConfig(controlPlaneService, serverName);

    channel = cleanupRule.register(
        InProcessChannelBuilder.forName(serverName).directExecutor().build());
    XdsTransportFactory xdsTransportFactory =
        ignore -> new GrpcXdsTransportFactory.GrpcXdsTransport(channel);

    xdsClient = CommonBootstrapperTestUtils.createXdsClient(
        Collections.singletonList(SERVER_URI), xdsTransportFactory, fakeClock,
        new ExponentialBackoffPolicy.Provider(), MessagePrinter.INSTANCE, xdsClientMetricReporter);

    testWatcher = new TestWatcher();
    xdsConfigWatcher = mock(TestWatcher.class, delegatesTo(testWatcher));
    defaultXdsConfig = XdsTestUtils.getDefaultXdsConfig(serverName);
  }

  @After
  public void tearDown() throws InterruptedException {
    if (xdsDependencyManager != null) {
      xdsDependencyManager.shutdown();
    }
    xdsClient.shutdown();
    channel.shutdown();  // channel not owned by XdsClient

    xdsServer.shutdownNow().awaitTermination(5, TimeUnit.SECONDS);

    assertThat(adsEnded.get()).isTrue();
    assertThat(lrsEnded.get()).isTrue();
    assertThat(fakeClock.getPendingTasks()).isEmpty();
  }

  @Test
  public void verify_basic_config() {
    xdsDependencyManager = new XdsDependencyManager(xdsClient, xdsConfigWatcher, syncContext,
        serverName, serverName, nameResolverArgs, scheduler);

    verify(xdsConfigWatcher, timeout(1000)).onUpdate(StatusOr.fromValue(defaultXdsConfig));
    testWatcher.verifyStats(1, 0);
  }

  @Test
  public void verify_config_update() {
    xdsDependencyManager = new XdsDependencyManager(xdsClient, xdsConfigWatcher, syncContext,
        serverName, serverName, nameResolverArgs, scheduler);

    InOrder inOrder = Mockito.inOrder(xdsConfigWatcher);
    inOrder.verify(xdsConfigWatcher, timeout(1000)).onUpdate(StatusOr.fromValue(defaultXdsConfig));
    testWatcher.verifyStats(1, 0);
    assertThat(testWatcher.lastConfig).isEqualTo(defaultXdsConfig);

    XdsTestUtils.setAdsConfig(controlPlaneService, serverName, "RDS2", "CDS2", "EDS2",
        ENDPOINT_HOSTNAME + "2", ENDPOINT_PORT + 2);
    inOrder.verify(xdsConfigWatcher, timeout(1000)).onUpdate(ArgumentMatchers.notNull());
    testWatcher.verifyStats(2, 0);
    assertThat(testWatcher.lastConfig).isNotEqualTo(defaultXdsConfig);
  }

  @Test
  public void verify_simple_aggregate() {
    InOrder inOrder = Mockito.inOrder(xdsConfigWatcher);
    xdsDependencyManager = new XdsDependencyManager(xdsClient, xdsConfigWatcher, syncContext,
        serverName, serverName, nameResolverArgs, scheduler);
<<<<<<< HEAD
    inOrder.verify(xdsConfigWatcher, timeout(1000)).onUpdate(defaultXdsConfig);
=======
    inOrder.verify(xdsConfigWatcher, timeout(1000)).onUpdate(StatusOr.fromValue(defaultXdsConfig));
>>>>>>> f79ab2f1

    List<String> childNames = Arrays.asList("clusterC", "clusterB", "clusterA");
    String rootName = "root_c";

    RouteConfiguration routeConfig =
        XdsTestUtils.buildRouteConfiguration(serverName, XdsTestUtils.RDS_NAME, rootName);
    controlPlaneService.setXdsConfig(
        ADS_TYPE_URL_RDS, ImmutableMap.of(XdsTestUtils.RDS_NAME, routeConfig));

    XdsTestUtils.setAggregateCdsConfig(controlPlaneService, serverName, rootName, childNames);
    inOrder.verify(xdsConfigWatcher, timeout(1000)).onUpdate(any());

    Map<String, StatusOr<XdsClusterConfig>> lastConfigClusters =
        testWatcher.lastConfig.getClusters();
    assertThat(lastConfigClusters).hasSize(childNames.size() + 1);
    StatusOr<XdsClusterConfig> rootC = lastConfigClusters.get(rootName);
    CdsUpdate rootUpdate = rootC.getValue().getClusterResource();
    assertThat(rootUpdate.clusterType()).isEqualTo(AGGREGATE);
    assertThat(rootUpdate.prioritizedClusterNames()).isEqualTo(childNames);

    for (String childName : childNames) {
      assertThat(lastConfigClusters).containsKey(childName);
      StatusOr<XdsClusterConfig> childConfigOr = lastConfigClusters.get(childName);
      CdsUpdate childResource =
          childConfigOr.getValue().getClusterResource();
      assertThat(childResource.clusterType()).isEqualTo(EDS);
      assertThat(childResource.edsServiceName()).isEqualTo(getEdsNameForCluster(childName));

      StatusOr<EdsUpdate> endpoint = getEndpoint(childConfigOr);
      assertThat(endpoint.hasValue()).isTrue();
      assertThat(endpoint.getValue().clusterName).isEqualTo(getEdsNameForCluster(childName));
    }
  }

  private static StatusOr<EdsUpdate> getEndpoint(StatusOr<XdsClusterConfig> childConfigOr) {
    XdsClusterConfig.ClusterChild clusterChild = childConfigOr.getValue()
        .getChildren();
    assertThat(clusterChild).isInstanceOf(XdsClusterConfig.EndpointConfig.class);
    StatusOr<EdsUpdate> endpoint = ((XdsClusterConfig.EndpointConfig) clusterChild).getEndpoint();
    assertThat(endpoint).isNotNull();
    return endpoint;
  }

  @Test
  public void testComplexRegisteredAggregate() throws IOException {
    InOrder inOrder = Mockito.inOrder(xdsConfigWatcher);

    // Do initialization
    String rootName1 = "root_c";
    List<String> childNames = Arrays.asList("clusterC", "clusterB", "clusterA");
    XdsTestUtils.addAggregateToExistingConfig(controlPlaneService, rootName1, childNames);

    String rootName2 = "root_2";
    List<String> childNames2 = Arrays.asList("clusterA", "clusterX");
    XdsTestUtils.addAggregateToExistingConfig(controlPlaneService, rootName2, childNames2);

    xdsDependencyManager = new XdsDependencyManager(xdsClient, xdsConfigWatcher, syncContext,
        serverName, serverName, nameResolverArgs, scheduler);
    inOrder.verify(xdsConfigWatcher, timeout(1000)).onUpdate(any());

    Closeable subscription1 = xdsDependencyManager.subscribeToCluster(rootName1);
    inOrder.verify(xdsConfigWatcher, timeout(1000)).onUpdate(any());

    Closeable subscription2 = xdsDependencyManager.subscribeToCluster(rootName2);
    inOrder.verify(xdsConfigWatcher, timeout(1000)).onUpdate(xdsUpdateCaptor.capture());
    testWatcher.verifyStats(3, 0);
    ImmutableSet.Builder<String> builder = ImmutableSet.builder();
    Set<String> expectedClusters = builder.add(rootName1).add(rootName2).add(CLUSTER_NAME)
        .addAll(childNames).addAll(childNames2).build();
    assertThat(xdsUpdateCaptor.getValue().getValue().getClusters().keySet())
        .isEqualTo(expectedClusters);

    // Close 1 subscription shouldn't affect the other or RDS subscriptions
    subscription1.close();
    inOrder.verify(xdsConfigWatcher, timeout(1000)).onUpdate(xdsUpdateCaptor.capture());
    builder = ImmutableSet.builder();
    Set<String> expectedClusters2 =
        builder.add(rootName2).add(CLUSTER_NAME).addAll(childNames2).build();
    assertThat(xdsUpdateCaptor.getValue().getValue().getClusters().keySet())
        .isEqualTo(expectedClusters2);

    subscription2.close();
    inOrder.verify(xdsConfigWatcher, timeout(1000)).onUpdate(StatusOr.fromValue(defaultXdsConfig));
  }

  @Test
  public void testDelayedSubscription() {
    InOrder inOrder = Mockito.inOrder(xdsConfigWatcher);
    xdsDependencyManager = new XdsDependencyManager(xdsClient, xdsConfigWatcher, syncContext,
        serverName, serverName, nameResolverArgs, scheduler);
<<<<<<< HEAD
    inOrder.verify(xdsConfigWatcher, timeout(1000)).onUpdate(defaultXdsConfig);
=======
    inOrder.verify(xdsConfigWatcher, timeout(1000)).onUpdate(StatusOr.fromValue(defaultXdsConfig));
>>>>>>> f79ab2f1

    String rootName1 = "root_c";

    Closeable subscription1 = xdsDependencyManager.subscribeToCluster(rootName1);
    assertThat(subscription1).isNotNull();
    fakeClock.forwardTime(16, TimeUnit.SECONDS);
    inOrder.verify(xdsConfigWatcher).onUpdate(xdsUpdateCaptor.capture());
    Status status = xdsUpdateCaptor.getValue().getValue().getClusters().get(rootName1).getStatus();
    assertThat(status.getCode()).isEqualTo(Status.Code.UNAVAILABLE);
    assertThat(status.getDescription()).contains(rootName1);

    List<String> childNames = Arrays.asList("clusterC", "clusterB", "clusterA");
    XdsTestUtils.addAggregateToExistingConfig(controlPlaneService, rootName1, childNames);
    inOrder.verify(xdsConfigWatcher).onUpdate(xdsUpdateCaptor.capture());
    assertThat(xdsUpdateCaptor.getValue().getValue().getClusters().get(rootName1).hasValue())
        .isTrue();
  }

  @Test
  // TODO fix - clusters with bad status are being suppressed instead of returned
  public void testMissingCdsAndEds() {
    // update config so that agg cluster references 2 existing & 1 non-existing cluster
    List<String> childNames = Arrays.asList("clusterC", "clusterB", "clusterA");
    Cluster cluster = XdsTestUtils.buildAggCluster(CLUSTER_NAME, childNames);
    Map<String, Message> clusterMap = new HashMap<>();
    Map<String, Message> edsMap = new HashMap<>();

    clusterMap.put(CLUSTER_NAME, cluster);
    for (int i = 0; i < childNames.size() - 1; i++) {
      String edsName = XdsTestUtils.EDS_NAME + i;
      Cluster child = ControlPlaneRule.buildCluster(childNames.get(i), edsName);
      clusterMap.put(childNames.get(i), child);
    }
    controlPlaneService.setXdsConfig(ADS_TYPE_URL_CDS, clusterMap);

    // Update config so that one of the 2 "valid" clusters has an EDS resource, the other does not
    // and there is an EDS that doesn't have matching clusters
    ClusterLoadAssignment clusterLoadAssignment = ControlPlaneRule.buildClusterLoadAssignment(
        serverName, ENDPOINT_HOSTNAME, ENDPOINT_PORT, XdsTestUtils.EDS_NAME + 0);
    edsMap.put(XdsTestUtils.EDS_NAME + 0, clusterLoadAssignment);
    clusterLoadAssignment = ControlPlaneRule.buildClusterLoadAssignment(
        serverName, ENDPOINT_HOSTNAME, ENDPOINT_PORT, "garbageEds");
    edsMap.put("garbageEds", clusterLoadAssignment);
    controlPlaneService.setXdsConfig(ADS_TYPE_URL_EDS, edsMap);

    xdsDependencyManager = new XdsDependencyManager(xdsClient, xdsConfigWatcher, syncContext,
        serverName, serverName, nameResolverArgs, scheduler);

    fakeClock.forwardTime(16, TimeUnit.SECONDS);
    verify(xdsConfigWatcher, timeout(1000)).onUpdate(xdsUpdateCaptor.capture());

    List<StatusOr<XdsClusterConfig>> returnedClusters = new ArrayList<>();
    for (String childName : childNames) {
      returnedClusters.add(xdsUpdateCaptor.getValue().getValue().getClusters().get(childName));
    }

    // Check that missing cluster reported Status and the other 2 are present
    StatusOr<XdsClusterConfig> missingCluster = returnedClusters.get(2);
<<<<<<< HEAD
    assertThat(missingCluster).isNotNull();
    assertThat(missingCluster.hasValue()).isFalse();
    assertThat(missingCluster.getStatus().toString()).isEqualTo(expectedClusterStatus.toString());
=======
    assertThat(missingCluster.getStatus().getCode()).isEqualTo(Status.Code.UNAVAILABLE);
    assertThat(missingCluster.getStatus().getDescription()).contains(childNames.get(2));
>>>>>>> f79ab2f1
    assertThat(returnedClusters.get(0).hasValue()).isTrue();
    assertThat(returnedClusters.get(1).hasValue()).isTrue();

    // Check that missing EDS reported Status, the other one is present and the garbage EDS is not
    assertThat(getEndpoint(returnedClusters.get(0)).hasValue()).isTrue();
    assertThat(getEndpoint(returnedClusters.get(1)).getStatus().getCode())
        .isEqualTo(Status.Code.UNAVAILABLE);
    assertThat(getEndpoint(returnedClusters.get(1)).getStatus().getDescription())
        .contains(XdsTestUtils.EDS_NAME + 1);

    verify(xdsConfigWatcher, never()).onUpdate(
        argThat(StatusOrMatcher.hasStatus(statusHasCode(Status.Code.UNAVAILABLE))));
    testWatcher.verifyStats(1, 0);
  }

  @Test
  public void testMissingLds() {
<<<<<<< HEAD
=======
    String ldsName = "badLdsName";
    xdsDependencyManager = new XdsDependencyManager(xdsClient, xdsConfigWatcher, syncContext,
        serverName, ldsName, nameResolverArgs, scheduler);

    fakeClock.forwardTime(16, TimeUnit.SECONDS);
    verify(xdsConfigWatcher, timeout(1000)).onUpdate(
        argThat(StatusOrMatcher.hasStatus(statusHasCode(Status.Code.UNAVAILABLE)
            .andDescriptionContains(ldsName))));

    testWatcher.verifyStats(0, 1);
  }

  @Test
  public void testTcpListenerErrors() {
    Listener serverListener =
        ControlPlaneRule.buildServerListener().toBuilder().setName(serverName).build();
    controlPlaneService.setXdsConfig(ADS_TYPE_URL_LDS, ImmutableMap.of(serverName, serverListener));
>>>>>>> f79ab2f1
    xdsDependencyManager = new XdsDependencyManager(xdsClient, xdsConfigWatcher, syncContext,
        serverName, serverName, nameResolverArgs, scheduler);

    fakeClock.forwardTime(16, TimeUnit.SECONDS);
    verify(xdsConfigWatcher, timeout(1000)).onUpdate(
        argThat(StatusOrMatcher.hasStatus(
            statusHasCode(Status.Code.UNAVAILABLE).andDescriptionContains("Not an API listener"))));

    testWatcher.verifyStats(0, 1);
  }

  @Test
  public void testMissingRds() {
    String rdsName = "badRdsName";
    Listener clientListener = ControlPlaneRule.buildClientListener(serverName, serverName, rdsName);
    controlPlaneService.setXdsConfig(ADS_TYPE_URL_LDS,
        ImmutableMap.of(serverName, clientListener));

    xdsDependencyManager = new XdsDependencyManager(xdsClient, xdsConfigWatcher, syncContext,
        serverName, serverName, nameResolverArgs, scheduler);

    fakeClock.forwardTime(16, TimeUnit.SECONDS);
    verify(xdsConfigWatcher, timeout(1000)).onUpdate(
        argThat(StatusOrMatcher.hasStatus(statusHasCode(Status.Code.UNAVAILABLE)
            .andDescriptionContains(rdsName))));

    testWatcher.verifyStats(0, 1);
  }

  @Test
  public void testUpdateToMissingVirtualHost() {
<<<<<<< HEAD
    InOrder inOrder = Mockito.inOrder(xdsConfigWatcher);
    WrappedXdsClient wrappedXdsClient = new WrappedXdsClient(xdsClient, syncContext);
    xdsDependencyManager = new XdsDependencyManager(xdsClient, xdsConfigWatcher, syncContext,
        serverName, serverName, nameResolverArgs, scheduler);
    inOrder.verify(xdsConfigWatcher, timeout(1000)).onUpdate(defaultXdsConfig);
=======
    RouteConfiguration routeConfig = XdsTestUtils.buildRouteConfiguration(
        "wrong-virtual-host", XdsTestUtils.RDS_NAME, XdsTestUtils.CLUSTER_NAME);
    controlPlaneService.setXdsConfig(
        ADS_TYPE_URL_RDS, ImmutableMap.of(XdsTestUtils.RDS_NAME, routeConfig));
    xdsDependencyManager = new XdsDependencyManager(xdsClient, xdsConfigWatcher, syncContext,
        serverName, serverName, nameResolverArgs, scheduler);
>>>>>>> f79ab2f1

    // Update with a config that has a virtual host that doesn't match the server name
    verify(xdsConfigWatcher, timeout(1000)).onUpdate(xdsUpdateCaptor.capture());
    assertThat(xdsUpdateCaptor.getValue().getStatus().getDescription())
        .contains("Failed to find virtual host matching hostname: " + serverName);

    testWatcher.verifyStats(0, 1);
  }

  @Test
  public void testCorruptLds() {
    String ldsResourceName =
        "xdstp://unknown.example.com/envoy.config.listener.v3.Listener/listener1";

<<<<<<< HEAD
    FakeXdsClient fakeXdsClient = new FakeXdsClient();
    xdsDependencyManager = new XdsDependencyManager(fakeXdsClient, xdsConfigWatcher, syncContext,
        serverName, serverName, nameResolverArgs, scheduler);
=======
    xdsDependencyManager = new XdsDependencyManager(xdsClient, xdsConfigWatcher, syncContext,
        serverName, ldsResourceName, nameResolverArgs, scheduler);
>>>>>>> f79ab2f1

    verify(xdsConfigWatcher, timeout(1000)).onUpdate(
        argThat(StatusOrMatcher.hasStatus(
            statusHasCode(Status.Code.UNAVAILABLE).andDescriptionContains(ldsResourceName))));

    fakeClock.forwardTime(16, TimeUnit.SECONDS);
    testWatcher.verifyStats(0, 1);
  }

  @Test
  public void testChangeRdsName_fromLds() {
    InOrder inOrder = Mockito.inOrder(xdsConfigWatcher);
<<<<<<< HEAD
    Listener serverListener = ControlPlaneRule.buildServerListener();

    xdsDependencyManager = new XdsDependencyManager(xdsClient, xdsConfigWatcher, syncContext,
        serverName, serverName, nameResolverArgs, scheduler);
    inOrder.verify(xdsConfigWatcher, timeout(1000)).onUpdate(defaultXdsConfig);
=======
    xdsDependencyManager = new XdsDependencyManager(xdsClient, xdsConfigWatcher, syncContext,
        serverName, serverName, nameResolverArgs, scheduler);
    inOrder.verify(xdsConfigWatcher, timeout(1000)).onUpdate(StatusOr.fromValue(defaultXdsConfig));
>>>>>>> f79ab2f1

    String newRdsName = "newRdsName1";

    Listener clientListener = buildInlineClientListener(newRdsName, CLUSTER_NAME);
    controlPlaneService.setXdsConfig(ADS_TYPE_URL_LDS,
        ImmutableMap.of(serverName, clientListener));
    inOrder.verify(xdsConfigWatcher, timeout(1000)).onUpdate(xdsUpdateCaptor.capture());
    assertThat(xdsUpdateCaptor.getValue().getValue()).isNotEqualTo(defaultXdsConfig);
    assertThat(xdsUpdateCaptor.getValue().getValue().getVirtualHost().name()).isEqualTo(newRdsName);
  }

  @Test
  public void testMultipleParentsInCdsTree() throws IOException {
    /*
     * Configure Xds server with the following cluster tree and point RDS to root:
      2 aggregates under root A & B
       B has EDS Cluster B1 && shared agg AB1; A has agg A1 && shared agg AB1
        A1 has shared EDS Cluster A11 && shared agg AB1
         AB1 has shared EDS Clusters A11 && AB11

      As an alternate visualization, parents are:
        A -> root, B -> root, A1 -> A, AB1 -> A|B|A1, B1 -> B, A11 -> A1|AB1, AB11 -> AB1
     */
    Cluster rootCluster =
        XdsTestUtils.buildAggCluster("root", Arrays.asList("clusterA", "clusterB"));
    Cluster clusterA =
        XdsTestUtils.buildAggCluster("clusterA", Arrays.asList("clusterA1", "clusterAB1"));
    Cluster clusterB =
        XdsTestUtils.buildAggCluster("clusterB", Arrays.asList("clusterB1", "clusterAB1"));
    Cluster clusterA1 =
        XdsTestUtils.buildAggCluster("clusterA1", Arrays.asList("clusterA11", "clusterAB1"));
    Cluster clusterAB1 =
        XdsTestUtils.buildAggCluster("clusterAB1", Arrays.asList("clusterA11", "clusterAB11"));

    Map<String, Message> clusterMap = new HashMap<>();
    Map<String, Message> edsMap = new HashMap<>();

    clusterMap.put("root", rootCluster);
    clusterMap.put("clusterA", clusterA);
    clusterMap.put("clusterB", clusterB);
    clusterMap.put("clusterA1", clusterA1);
    clusterMap.put("clusterAB1", clusterAB1);

    XdsTestUtils.addEdsClusters(clusterMap, edsMap, "clusterA11", "clusterAB11", "clusterB1");
    RouteConfiguration routeConfig =
        XdsTestUtils.buildRouteConfiguration(serverName, XdsTestUtils.RDS_NAME, "root");
    controlPlaneService.setXdsConfig(
        ADS_TYPE_URL_RDS, ImmutableMap.of(XdsTestUtils.RDS_NAME, routeConfig));
    controlPlaneService.setXdsConfig(ADS_TYPE_URL_CDS, clusterMap);
    controlPlaneService.setXdsConfig(ADS_TYPE_URL_EDS, edsMap);

    // Start the actual test
    InOrder inOrder = Mockito.inOrder(xdsConfigWatcher);
    xdsDependencyManager = new XdsDependencyManager(xdsClient, xdsConfigWatcher, syncContext,
        serverName, serverName, nameResolverArgs, scheduler);
<<<<<<< HEAD
    inOrder.verify(xdsConfigWatcher, timeout(1000)).onUpdate(xdsConfigCaptor.capture());
    XdsConfig initialConfig = xdsConfigCaptor.getValue();
=======
    inOrder.verify(xdsConfigWatcher, timeout(1000)).onUpdate(xdsUpdateCaptor.capture());
    XdsConfig initialConfig = xdsUpdateCaptor.getValue().getValue();
>>>>>>> f79ab2f1

    // Make sure that adding subscriptions that rds points at doesn't change the config
    Closeable rootSub = xdsDependencyManager.subscribeToCluster("root");
    assertThat(xdsDependencyManager.buildUpdate().getValue()).isEqualTo(initialConfig);
    Closeable clusterAB11Sub = xdsDependencyManager.subscribeToCluster("clusterAB11");
    assertThat(xdsDependencyManager.buildUpdate().getValue()).isEqualTo(initialConfig);

    // Make sure that closing subscriptions that rds points at doesn't change the config
    rootSub.close();
    assertThat(xdsDependencyManager.buildUpdate().getValue()).isEqualTo(initialConfig);
    clusterAB11Sub.close();
    assertThat(xdsDependencyManager.buildUpdate().getValue()).isEqualTo(initialConfig);

    // Make an explicit root subscription and then change RDS to point to A11
    rootSub = xdsDependencyManager.subscribeToCluster("root");
    RouteConfiguration newRouteConfig =
        XdsTestUtils.buildRouteConfiguration(serverName, XdsTestUtils.RDS_NAME, "clusterA11");
    controlPlaneService.setXdsConfig(
        ADS_TYPE_URL_RDS, ImmutableMap.of(XdsTestUtils.RDS_NAME, newRouteConfig));
    inOrder.verify(xdsConfigWatcher, timeout(1000)).onUpdate(xdsUpdateCaptor.capture());
    assertThat(xdsUpdateCaptor.getValue().getValue().getClusters().keySet().size()).isEqualTo(4);

    // Now that it is released, we should only have A11
    rootSub.close();
    inOrder.verify(xdsConfigWatcher, timeout(1000)).onUpdate(xdsUpdateCaptor.capture());
    assertThat(xdsUpdateCaptor.getValue().getValue().getClusters().keySet())
        .containsExactly("clusterA11");
  }

  @Test
  public void testMultipleCdsReferToSameEds() {
    // Create the maps and Update the config to have 2 clusters that refer to the same EDS resource
    String edsName = "sharedEds";

    Cluster rootCluster =
        XdsTestUtils.buildAggCluster("root", Arrays.asList("clusterA", "clusterB"));
    Cluster clusterA = ControlPlaneRule.buildCluster("clusterA", edsName);
    Cluster clusterB = ControlPlaneRule.buildCluster("clusterB", edsName);

    Map<String, Message> clusterMap = new HashMap<>();
    clusterMap.put("root", rootCluster);
    clusterMap.put("clusterA", clusterA);
    clusterMap.put("clusterB", clusterB);

    Map<String, Message> edsMap = new HashMap<>();
    ClusterLoadAssignment clusterLoadAssignment = ControlPlaneRule.buildClusterLoadAssignment(
        serverName, ENDPOINT_HOSTNAME, ENDPOINT_PORT, edsName);
    edsMap.put(edsName, clusterLoadAssignment);

    RouteConfiguration routeConfig =
        XdsTestUtils.buildRouteConfiguration(serverName, XdsTestUtils.RDS_NAME, "root");
    controlPlaneService.setXdsConfig(
        ADS_TYPE_URL_RDS, ImmutableMap.of(XdsTestUtils.RDS_NAME, routeConfig));
    controlPlaneService.setXdsConfig(ADS_TYPE_URL_CDS, clusterMap);
    controlPlaneService.setXdsConfig(ADS_TYPE_URL_EDS, edsMap);

    // Start the actual test
    xdsDependencyManager = new XdsDependencyManager(xdsClient, xdsConfigWatcher, syncContext,
        serverName, serverName, nameResolverArgs, scheduler);
<<<<<<< HEAD
    verify(xdsConfigWatcher, timeout(1000)).onUpdate(xdsConfigCaptor.capture());
    XdsConfig initialConfig = xdsConfigCaptor.getValue();
=======
    verify(xdsConfigWatcher, timeout(1000)).onUpdate(xdsUpdateCaptor.capture());
    XdsConfig initialConfig = xdsUpdateCaptor.getValue().getValue();
>>>>>>> f79ab2f1
    assertThat(initialConfig.getClusters().keySet())
        .containsExactly("root", "clusterA", "clusterB");

    EdsUpdate edsForA = getEndpoint(initialConfig.getClusters().get("clusterA")).getValue();
    assertThat(edsForA.clusterName).isEqualTo(edsName);
    EdsUpdate edsForB = getEndpoint(initialConfig.getClusters().get("clusterB")).getValue();
    assertThat(edsForB.clusterName).isEqualTo(edsName);
    assertThat(edsForA).isEqualTo(edsForB);
    edsForA.localityLbEndpointsMap.values().forEach(
        localityLbEndpoints -> assertThat(localityLbEndpoints.endpoints()).hasSize(1));
  }

  @Test
  public void testChangeRdsName_FromLds_complexTree() {
    xdsDependencyManager = new XdsDependencyManager(xdsClient, xdsConfigWatcher, syncContext,
        serverName, serverName, nameResolverArgs, scheduler);

    // Create the same tree as in testMultipleParentsInCdsTree
    Cluster rootCluster =
        XdsTestUtils.buildAggCluster("root", Arrays.asList("clusterA", "clusterB"));
    Cluster clusterA =
        XdsTestUtils.buildAggCluster("clusterA", Arrays.asList("clusterA1", "clusterAB1"));
    Cluster clusterB =
        XdsTestUtils.buildAggCluster("clusterB", Arrays.asList("clusterB1", "clusterAB1"));
    Cluster clusterA1 =
        XdsTestUtils.buildAggCluster("clusterA1", Arrays.asList("clusterA11", "clusterAB1"));
    Cluster clusterAB1 =
        XdsTestUtils.buildAggCluster("clusterAB1", Arrays.asList("clusterA11", "clusterAB11"));

    Map<String, Message> clusterMap = new HashMap<>();
    Map<String, Message> edsMap = new HashMap<>();

    clusterMap.put("root", rootCluster);
    clusterMap.put("clusterA", clusterA);
    clusterMap.put("clusterB", clusterB);
    clusterMap.put("clusterA1", clusterA1);
    clusterMap.put("clusterAB1", clusterAB1);

    XdsTestUtils.addEdsClusters(clusterMap, edsMap, "clusterA11", "clusterAB11", "clusterB1");
    controlPlaneService.setXdsConfig(ADS_TYPE_URL_CDS, clusterMap);
    controlPlaneService.setXdsConfig(ADS_TYPE_URL_EDS, edsMap);

    InOrder inOrder = Mockito.inOrder(xdsConfigWatcher);
    inOrder.verify(xdsConfigWatcher, atLeastOnce()).onUpdate(any());

    // Do the test
    String newRdsName = "newRdsName1";
    Listener clientListener = buildInlineClientListener(newRdsName, "root");
    controlPlaneService.setXdsConfig(ADS_TYPE_URL_LDS,
        ImmutableMap.of(serverName, clientListener));
    inOrder.verify(xdsConfigWatcher, timeout(1000)).onUpdate(xdsUpdateCaptor.capture());
    XdsConfig config = xdsUpdateCaptor.getValue().getValue();
    assertThat(config.getVirtualHost().name()).isEqualTo(newRdsName);
    assertThat(config.getClusters().size()).isEqualTo(4);
  }

  @Test
  public void testChangeAggCluster() {
    InOrder inOrder = Mockito.inOrder(xdsConfigWatcher);

    xdsDependencyManager = new XdsDependencyManager(xdsClient, xdsConfigWatcher, syncContext,
        serverName, serverName, nameResolverArgs, scheduler);
    inOrder.verify(xdsConfigWatcher, timeout(1000)).onUpdate(any());

    // Setup initial config A -> A1 -> (A11, A12)
    Cluster rootCluster =
        XdsTestUtils.buildAggCluster("root", Arrays.asList("clusterA"));
    Cluster clusterA =
        XdsTestUtils.buildAggCluster("clusterA", Arrays.asList("clusterA1"));
    Cluster clusterA1 =
        XdsTestUtils.buildAggCluster("clusterA1", Arrays.asList("clusterA11", "clusterA12"));

    Map<String, Message> clusterMap = new HashMap<>();
    Map<String, Message> edsMap = new HashMap<>();

    clusterMap.put("root", rootCluster);
    clusterMap.put("clusterA", clusterA);
    clusterMap.put("clusterA1", clusterA1);

    XdsTestUtils.addEdsClusters(clusterMap, edsMap, "clusterA11", "clusterA12");
    Listener clientListener = buildInlineClientListener(RDS_NAME, "root");
    controlPlaneService.setXdsConfig(ADS_TYPE_URL_LDS,
        ImmutableMap.of(serverName, clientListener));

    controlPlaneService.setXdsConfig(ADS_TYPE_URL_CDS, clusterMap);
    controlPlaneService.setXdsConfig(ADS_TYPE_URL_EDS, edsMap);

    inOrder.verify(xdsConfigWatcher).onUpdate(any());

    // Update the cluster to A -> A2 -> (A21, A22)
    Cluster clusterA2 =
        XdsTestUtils.buildAggCluster("clusterA2", Arrays.asList("clusterA21", "clusterA22"));
    clusterA =
        XdsTestUtils.buildAggCluster("clusterA", Arrays.asList("clusterA2"));
    clusterMap.clear();
    edsMap.clear();
    clusterMap.put("root", rootCluster);
    clusterMap.put("clusterA", clusterA);
    clusterMap.put("clusterA2", clusterA2);
    XdsTestUtils.addEdsClusters(clusterMap, edsMap, "clusterA21", "clusterA22");
    controlPlaneService.setXdsConfig(ADS_TYPE_URL_CDS, clusterMap);
    controlPlaneService.setXdsConfig(ADS_TYPE_URL_EDS, edsMap);

    // Verify that the config is updated as expected
    ClusterNameMatcher nameMatcher
        = new ClusterNameMatcher(Arrays.asList("root", "clusterA21", "clusterA22"));
    inOrder.verify(xdsConfigWatcher, timeout(1000)).onUpdate(argThat(nameMatcher));
  }

  @Test
  public void testCdsError() throws IOException {
<<<<<<< HEAD
    FakeXdsClient fakeXdsClient = new FakeXdsClient();

    xdsDependencyManager = new XdsDependencyManager(fakeXdsClient, xdsConfigWatcher, syncContext,
        serverName, serverName, nameResolverArgs, scheduler);

    Closeable subscribe = xdsDependencyManager.subscribeToCluster(CLUSTER_NAME);
    fakeXdsClient.deliverCdsError(CLUSTER_NAME, Status.UNAVAILABLE);
    verify(xdsConfigWatcher, timeout(1000)).onUpdate(xdsConfigCaptor.capture());
    assertThat(xdsConfigCaptor.getValue().getClusters().get(CLUSTER_NAME).getStatus())
        .isEqualTo(Status.UNAVAILABLE);
    subscribe.close();
  }

  private Listener buildInlineClientListener(String rdsName, String clusterName) {
    return XdsTestUtils.buildInlineClientListener(rdsName, clusterName, serverName);
=======
    controlPlaneService.setXdsConfig(
        ADS_TYPE_URL_CDS, ImmutableMap.of(XdsTestUtils.CLUSTER_NAME,
          Cluster.newBuilder().setName(XdsTestUtils.CLUSTER_NAME).build()));
    xdsDependencyManager = new XdsDependencyManager(xdsClient, xdsConfigWatcher, syncContext,
        serverName, serverName, nameResolverArgs, scheduler);

    verify(xdsConfigWatcher, timeout(1000)).onUpdate(xdsUpdateCaptor.capture());
    Status status = xdsUpdateCaptor.getValue().getValue()
        .getClusters().get(CLUSTER_NAME).getStatus();
    assertThat(status.getDescription()).contains(XdsTestUtils.CLUSTER_NAME);
>>>>>>> f79ab2f1
  }

  private Listener buildInlineClientListener(String rdsName, String clusterName) {
    return XdsTestUtils.buildInlineClientListener(rdsName, clusterName, serverName);
  }

  private static class TestWatcher implements XdsDependencyManager.XdsConfigWatcher {
    XdsConfig lastConfig;
    int numUpdates = 0;
    int numError = 0;

    @Override
    public void onUpdate(StatusOr<XdsConfig> update) {
      log.fine("Config update: " + update);
      if (update.hasValue()) {
        lastConfig = update.getValue();
        numUpdates++;
      } else {
        numError++;
      }
    }

    private List<Integer> getStats() {
      return Arrays.asList(numUpdates, numError);
    }

    private void verifyStats(int updt, int err) {
      assertThat(getStats()).isEqualTo(Arrays.asList(updt, err));
    }
  }

  static class ClusterNameMatcher implements ArgumentMatcher<StatusOr<XdsConfig>> {
    private final List<String> expectedNames;

    ClusterNameMatcher(List<String> expectedNames) {
      this.expectedNames = expectedNames;
    }

    @Override
    public boolean matches(StatusOr<XdsConfig> update) {
      if (!update.hasValue()) {
        return false;
      }
      XdsConfig xdsConfig = update.getValue();
      if (xdsConfig == null || xdsConfig.getClusters() == null) {
        return false;
      }
      return xdsConfig.getClusters().size() == expectedNames.size()
          && xdsConfig.getClusters().keySet().containsAll(expectedNames);
    }
  }

  /**
   * A fake XdsClient that can be used to send errors to the dependency manager.
   */
  private class FakeXdsClient extends XdsClient {
    private ResourceWatcher<LdsUpdate> ldsWatcher;
    private ResourceWatcher<XdsRouteConfigureResource.RdsUpdate> rdsWatcher;
    private final Map<String, List<ResourceWatcher<CdsUpdate>>> cdsWatchers = new HashMap<>();
    private final Map<String, List<ResourceWatcher<EdsUpdate>>> edsWatchers = new HashMap<>();

    private void deliverCdsError(String clusterName, Status error) {
      if (!cdsWatchers.containsKey(clusterName)) {
        return;
      }
      syncContext.execute(() -> {
        ImmutableList.copyOf(cdsWatchers.get(clusterName))
            .forEach(w -> w.onError(error));
      });
    }

    @Override
    @SuppressWarnings("unchecked")
    public <T extends ResourceUpdate> void watchXdsResource(XdsResourceType<T> resourceType,
                                                            String resourceName,
                                                            ResourceWatcher<T> watcher,
                                                            Executor syncContext) {
      switch (resourceType.typeName()) {
        case "LDS":
          assertThat(ldsWatcher).isNull();
          ldsWatcher = (ResourceWatcher<LdsUpdate>) watcher;
          syncContext.execute(() -> {
            try {
              XdsConfig defaultConfig = XdsTestUtils.getDefaultXdsConfig(serverName);
              ldsWatcher.onChanged(defaultConfig.getListener());
            } catch (XdsResourceType.ResourceInvalidException | IOException e) {
              throw new RuntimeException(e);
            }
          });
          break;
        case "RDS":
          assertThat(rdsWatcher).isNull();
          rdsWatcher = (ResourceWatcher<XdsRouteConfigureResource.RdsUpdate>) watcher;
          try {
            XdsConfig defaultConfig = XdsTestUtils.getDefaultXdsConfig(serverName);
            rdsWatcher.onChanged(defaultConfig.getRoute());
          } catch (XdsResourceType.ResourceInvalidException | IOException e) {
            throw new RuntimeException(e);
          }
          break;
        case "CDS":
          cdsWatchers.computeIfAbsent(resourceName, k -> new ArrayList<>())
              .add((ResourceWatcher<CdsUpdate>) watcher);
          break;
        case "EDS":
          edsWatchers.computeIfAbsent(resourceName, k -> new ArrayList<>())
              .add((ResourceWatcher<EdsUpdate>) watcher);
          break;
        default:
      }
    }

    @SuppressWarnings("unchecked")
    @Override
    public <T extends ResourceUpdate> void cancelXdsResourceWatch(XdsResourceType<T> type,
                                                                  String resourceName,
                                                                  ResourceWatcher<T> watcher) {
      switch (type.typeName()) {
        case "LDS":
          assertThat(ldsWatcher).isNotNull();
          ldsWatcher = null;
          break;
        case "RDS":
          assertThat(rdsWatcher).isNotNull();
          rdsWatcher = null;
          break;
        case "CDS":
          assertThat(cdsWatchers).containsKey(resourceName);
          assertThat(cdsWatchers.get(resourceName)).contains(watcher);
          cdsWatchers.get(resourceName).remove((ResourceWatcher<CdsUpdate>) watcher);
          break;
        case "EDS":
          assertThat(edsWatchers).containsKey(resourceName);
          assertThat(edsWatchers.get(resourceName)).contains(watcher);
          edsWatchers.get(resourceName).remove((ResourceWatcher<EdsUpdate>) watcher);
          break;
        default:
      }
    }

  }

}<|MERGE_RESOLUTION|>--- conflicted
+++ resolved
@@ -65,9 +65,12 @@
 import io.grpc.xds.XdsClusterResource.CdsUpdate;
 import io.grpc.xds.XdsConfig.XdsClusterConfig;
 import io.grpc.xds.XdsEndpointResource.EdsUpdate;
+import io.grpc.xds.XdsListenerResource.LdsUpdate;
 import io.grpc.xds.client.CommonBootstrapperTestUtils;
+import io.grpc.xds.client.XdsClient;
 import io.grpc.xds.client.XdsClientImpl;
 import io.grpc.xds.client.XdsClientMetricReporter;
+import io.grpc.xds.client.XdsResourceType;
 import io.grpc.xds.client.XdsTransportFactory;
 import java.io.Closeable;
 import java.io.IOException;
@@ -80,10 +83,7 @@
 import java.util.Map;
 import java.util.Queue;
 import java.util.Set;
-<<<<<<< HEAD
 import java.util.concurrent.Executor;
-=======
->>>>>>> f79ab2f1
 import java.util.concurrent.ScheduledExecutorService;
 import java.util.concurrent.TimeUnit;
 import java.util.concurrent.atomic.AtomicBoolean;
@@ -142,13 +142,7 @@
   private XdsConfig defaultXdsConfig; // set in setUp()
 
   @Captor
-<<<<<<< HEAD
-  private ArgumentCaptor<XdsConfig> xdsConfigCaptor;
-  @Captor
-  private ArgumentCaptor<Status> statusCaptor;
-=======
   private ArgumentCaptor<StatusOr<XdsConfig>> xdsUpdateCaptor;
->>>>>>> f79ab2f1
   private final NameResolver.Args nameResolverArgs = NameResolver.Args.newBuilder()
       .setDefaultPort(8080)
       .setProxyDetector(GrpcUtil.DEFAULT_PROXY_DETECTOR)
@@ -232,11 +226,7 @@
     InOrder inOrder = Mockito.inOrder(xdsConfigWatcher);
     xdsDependencyManager = new XdsDependencyManager(xdsClient, xdsConfigWatcher, syncContext,
         serverName, serverName, nameResolverArgs, scheduler);
-<<<<<<< HEAD
-    inOrder.verify(xdsConfigWatcher, timeout(1000)).onUpdate(defaultXdsConfig);
-=======
     inOrder.verify(xdsConfigWatcher, timeout(1000)).onUpdate(StatusOr.fromValue(defaultXdsConfig));
->>>>>>> f79ab2f1
 
     List<String> childNames = Arrays.asList("clusterC", "clusterB", "clusterA");
     String rootName = "root_c";
@@ -327,11 +317,7 @@
     InOrder inOrder = Mockito.inOrder(xdsConfigWatcher);
     xdsDependencyManager = new XdsDependencyManager(xdsClient, xdsConfigWatcher, syncContext,
         serverName, serverName, nameResolverArgs, scheduler);
-<<<<<<< HEAD
-    inOrder.verify(xdsConfigWatcher, timeout(1000)).onUpdate(defaultXdsConfig);
-=======
     inOrder.verify(xdsConfigWatcher, timeout(1000)).onUpdate(StatusOr.fromValue(defaultXdsConfig));
->>>>>>> f79ab2f1
 
     String rootName1 = "root_c";
 
@@ -351,7 +337,6 @@
   }
 
   @Test
-  // TODO fix - clusters with bad status are being suppressed instead of returned
   public void testMissingCdsAndEds() {
     // update config so that agg cluster references 2 existing & 1 non-existing cluster
     List<String> childNames = Arrays.asList("clusterC", "clusterB", "clusterA");
@@ -390,14 +375,8 @@
 
     // Check that missing cluster reported Status and the other 2 are present
     StatusOr<XdsClusterConfig> missingCluster = returnedClusters.get(2);
-<<<<<<< HEAD
-    assertThat(missingCluster).isNotNull();
-    assertThat(missingCluster.hasValue()).isFalse();
-    assertThat(missingCluster.getStatus().toString()).isEqualTo(expectedClusterStatus.toString());
-=======
     assertThat(missingCluster.getStatus().getCode()).isEqualTo(Status.Code.UNAVAILABLE);
     assertThat(missingCluster.getStatus().getDescription()).contains(childNames.get(2));
->>>>>>> f79ab2f1
     assertThat(returnedClusters.get(0).hasValue()).isTrue();
     assertThat(returnedClusters.get(1).hasValue()).isTrue();
 
@@ -415,8 +394,6 @@
 
   @Test
   public void testMissingLds() {
-<<<<<<< HEAD
-=======
     String ldsName = "badLdsName";
     xdsDependencyManager = new XdsDependencyManager(xdsClient, xdsConfigWatcher, syncContext,
         serverName, ldsName, nameResolverArgs, scheduler);
@@ -434,7 +411,6 @@
     Listener serverListener =
         ControlPlaneRule.buildServerListener().toBuilder().setName(serverName).build();
     controlPlaneService.setXdsConfig(ADS_TYPE_URL_LDS, ImmutableMap.of(serverName, serverListener));
->>>>>>> f79ab2f1
     xdsDependencyManager = new XdsDependencyManager(xdsClient, xdsConfigWatcher, syncContext,
         serverName, serverName, nameResolverArgs, scheduler);
 
@@ -466,20 +442,12 @@
 
   @Test
   public void testUpdateToMissingVirtualHost() {
-<<<<<<< HEAD
-    InOrder inOrder = Mockito.inOrder(xdsConfigWatcher);
-    WrappedXdsClient wrappedXdsClient = new WrappedXdsClient(xdsClient, syncContext);
-    xdsDependencyManager = new XdsDependencyManager(xdsClient, xdsConfigWatcher, syncContext,
-        serverName, serverName, nameResolverArgs, scheduler);
-    inOrder.verify(xdsConfigWatcher, timeout(1000)).onUpdate(defaultXdsConfig);
-=======
     RouteConfiguration routeConfig = XdsTestUtils.buildRouteConfiguration(
         "wrong-virtual-host", XdsTestUtils.RDS_NAME, XdsTestUtils.CLUSTER_NAME);
     controlPlaneService.setXdsConfig(
         ADS_TYPE_URL_RDS, ImmutableMap.of(XdsTestUtils.RDS_NAME, routeConfig));
     xdsDependencyManager = new XdsDependencyManager(xdsClient, xdsConfigWatcher, syncContext,
         serverName, serverName, nameResolverArgs, scheduler);
->>>>>>> f79ab2f1
 
     // Update with a config that has a virtual host that doesn't match the server name
     verify(xdsConfigWatcher, timeout(1000)).onUpdate(xdsUpdateCaptor.capture());
@@ -494,14 +462,9 @@
     String ldsResourceName =
         "xdstp://unknown.example.com/envoy.config.listener.v3.Listener/listener1";
 
-<<<<<<< HEAD
     FakeXdsClient fakeXdsClient = new FakeXdsClient();
     xdsDependencyManager = new XdsDependencyManager(fakeXdsClient, xdsConfigWatcher, syncContext,
         serverName, serverName, nameResolverArgs, scheduler);
-=======
-    xdsDependencyManager = new XdsDependencyManager(xdsClient, xdsConfigWatcher, syncContext,
-        serverName, ldsResourceName, nameResolverArgs, scheduler);
->>>>>>> f79ab2f1
 
     verify(xdsConfigWatcher, timeout(1000)).onUpdate(
         argThat(StatusOrMatcher.hasStatus(
@@ -514,17 +477,9 @@
   @Test
   public void testChangeRdsName_fromLds() {
     InOrder inOrder = Mockito.inOrder(xdsConfigWatcher);
-<<<<<<< HEAD
-    Listener serverListener = ControlPlaneRule.buildServerListener();
-
-    xdsDependencyManager = new XdsDependencyManager(xdsClient, xdsConfigWatcher, syncContext,
-        serverName, serverName, nameResolverArgs, scheduler);
-    inOrder.verify(xdsConfigWatcher, timeout(1000)).onUpdate(defaultXdsConfig);
-=======
     xdsDependencyManager = new XdsDependencyManager(xdsClient, xdsConfigWatcher, syncContext,
         serverName, serverName, nameResolverArgs, scheduler);
     inOrder.verify(xdsConfigWatcher, timeout(1000)).onUpdate(StatusOr.fromValue(defaultXdsConfig));
->>>>>>> f79ab2f1
 
     String newRdsName = "newRdsName1";
 
@@ -580,13 +535,8 @@
     InOrder inOrder = Mockito.inOrder(xdsConfigWatcher);
     xdsDependencyManager = new XdsDependencyManager(xdsClient, xdsConfigWatcher, syncContext,
         serverName, serverName, nameResolverArgs, scheduler);
-<<<<<<< HEAD
-    inOrder.verify(xdsConfigWatcher, timeout(1000)).onUpdate(xdsConfigCaptor.capture());
-    XdsConfig initialConfig = xdsConfigCaptor.getValue();
-=======
     inOrder.verify(xdsConfigWatcher, timeout(1000)).onUpdate(xdsUpdateCaptor.capture());
     XdsConfig initialConfig = xdsUpdateCaptor.getValue().getValue();
->>>>>>> f79ab2f1
 
     // Make sure that adding subscriptions that rds points at doesn't change the config
     Closeable rootSub = xdsDependencyManager.subscribeToCluster("root");
@@ -646,13 +596,8 @@
     // Start the actual test
     xdsDependencyManager = new XdsDependencyManager(xdsClient, xdsConfigWatcher, syncContext,
         serverName, serverName, nameResolverArgs, scheduler);
-<<<<<<< HEAD
-    verify(xdsConfigWatcher, timeout(1000)).onUpdate(xdsConfigCaptor.capture());
-    XdsConfig initialConfig = xdsConfigCaptor.getValue();
-=======
     verify(xdsConfigWatcher, timeout(1000)).onUpdate(xdsUpdateCaptor.capture());
     XdsConfig initialConfig = xdsUpdateCaptor.getValue().getValue();
->>>>>>> f79ab2f1
     assertThat(initialConfig.getClusters().keySet())
         .containsExactly("root", "clusterA", "clusterB");
 
@@ -764,7 +709,6 @@
 
   @Test
   public void testCdsError() throws IOException {
-<<<<<<< HEAD
     FakeXdsClient fakeXdsClient = new FakeXdsClient();
 
     xdsDependencyManager = new XdsDependencyManager(fakeXdsClient, xdsConfigWatcher, syncContext,
@@ -772,26 +716,12 @@
 
     Closeable subscribe = xdsDependencyManager.subscribeToCluster(CLUSTER_NAME);
     fakeXdsClient.deliverCdsError(CLUSTER_NAME, Status.UNAVAILABLE);
-    verify(xdsConfigWatcher, timeout(1000)).onUpdate(xdsConfigCaptor.capture());
-    assertThat(xdsConfigCaptor.getValue().getClusters().get(CLUSTER_NAME).getStatus())
-        .isEqualTo(Status.UNAVAILABLE);
-    subscribe.close();
-  }
-
-  private Listener buildInlineClientListener(String rdsName, String clusterName) {
-    return XdsTestUtils.buildInlineClientListener(rdsName, clusterName, serverName);
-=======
-    controlPlaneService.setXdsConfig(
-        ADS_TYPE_URL_CDS, ImmutableMap.of(XdsTestUtils.CLUSTER_NAME,
-          Cluster.newBuilder().setName(XdsTestUtils.CLUSTER_NAME).build()));
-    xdsDependencyManager = new XdsDependencyManager(xdsClient, xdsConfigWatcher, syncContext,
-        serverName, serverName, nameResolverArgs, scheduler);
-
     verify(xdsConfigWatcher, timeout(1000)).onUpdate(xdsUpdateCaptor.capture());
     Status status = xdsUpdateCaptor.getValue().getValue()
         .getClusters().get(CLUSTER_NAME).getStatus();
     assertThat(status.getDescription()).contains(XdsTestUtils.CLUSTER_NAME);
->>>>>>> f79ab2f1
+    assertThat(status.getCode()).isEqualTo(Status.UNAVAILABLE.getCode());
+    subscribe.close();
   }
 
   private Listener buildInlineClientListener(String rdsName, String clusterName) {
