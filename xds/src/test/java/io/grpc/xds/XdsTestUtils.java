--- conflicted
+++ resolved
@@ -34,7 +34,6 @@
 import com.google.protobuf.Message;
 import com.google.protobuf.util.Durations;
 import io.envoyproxy.envoy.config.cluster.v3.Cluster;
-import io.envoyproxy.envoy.config.core.v3.Node;
 import io.envoyproxy.envoy.config.endpoint.v3.ClusterLoadAssignment;
 import io.envoyproxy.envoy.config.endpoint.v3.ClusterStats;
 import io.envoyproxy.envoy.config.listener.v3.ApiListener;
@@ -46,7 +45,6 @@
 import io.envoyproxy.envoy.extensions.clusters.aggregate.v3.ClusterConfig;
 import io.envoyproxy.envoy.extensions.filters.http.router.v3.Router;
 import io.envoyproxy.envoy.extensions.filters.network.http_connection_manager.v3.HttpFilter;
-import io.envoyproxy.envoy.service.discovery.v3.DiscoveryRequest;
 import io.envoyproxy.envoy.service.load_stats.v3.LoadReportingServiceGrpc;
 import io.envoyproxy.envoy.service.load_stats.v3.LoadStatsRequest;
 import io.envoyproxy.envoy.service.load_stats.v3.LoadStatsResponse;
@@ -66,15 +64,12 @@
 import java.util.ArrayList;
 import java.util.Collections;
 import java.util.HashMap;
-import java.util.HashSet;
 import java.util.List;
 import java.util.Map;
 import java.util.Queue;
-import java.util.Set;
 import java.util.concurrent.atomic.AtomicBoolean;
 import java.util.logging.Level;
 import java.util.logging.Logger;
-import javax.annotation.Nullable;
 import org.mockito.ArgumentMatcher;
 import org.mockito.InOrder;
 
@@ -287,19 +282,11 @@
 
   static Map<Locality, LocalityLbEndpoints> createMinimalLbEndpointsMap(String serverHostName) {
     Map<Locality, LocalityLbEndpoints> lbEndpointsMap = new HashMap<>();
-<<<<<<< HEAD
-    LbEndpoint lbEndpoint =
-        LbEndpoint.create(serverHostName, ENDPOINT_PORT, 0, true, ENDPOINT_HOSTNAME);
-    lbEndpointsMap.put(
-        Locality.create("", "", ""),
-        LocalityLbEndpoints.create(ImmutableList.of(lbEndpoint), 10, 0));
-=======
     LbEndpoint lbEndpoint = LbEndpoint.create(
         serverHostName, ENDPOINT_PORT, 0, true, ENDPOINT_HOSTNAME, ImmutableMap.of());
     lbEndpointsMap.put(
         Locality.create("", "", ""),
         LocalityLbEndpoints.create(ImmutableList.of(lbEndpoint), 10, 0, ImmutableMap.of()));
->>>>>>> f79ab2f1
     return lbEndpointsMap;
   }
 
@@ -375,74 +362,6 @@
     return Listener.newBuilder()
         .setName(serverName)
         .setApiListener(clientListenerBuilder.build()).build();
-<<<<<<< HEAD
-  }
-
-  /**
-   * Matches a {@link DiscoveryRequest} with the same node metadata, versionInfo, typeUrl,
-   * response nonce and collection of resource names regardless of order.
-   */
-  static class DiscoveryRequestMatcher implements ArgumentMatcher<DiscoveryRequest> {
-    private final Node node;
-    private final String versionInfo;
-    private final String typeUrl;
-    private final Set<String> resources;
-    private final String responseNonce;
-    @Nullable
-    private final Integer errorCode;
-    private final List<String> errorMessages;
-
-    private DiscoveryRequestMatcher(
-        Node node, String versionInfo, List<String> resources,
-        String typeUrl, String responseNonce, @Nullable Integer errorCode,
-        @Nullable List<String> errorMessages) {
-      this.node = node;
-      this.versionInfo = versionInfo;
-      this.resources = new HashSet<>(resources);
-      this.typeUrl = typeUrl;
-      this.responseNonce = responseNonce;
-      this.errorCode = errorCode;
-      this.errorMessages = errorMessages != null ? errorMessages : ImmutableList.<String>of();
-    }
-
-    @Override
-    public boolean matches(DiscoveryRequest argument) {
-      if (!typeUrl.equals(argument.getTypeUrl())) {
-        return false;
-      }
-      if (!versionInfo.equals(argument.getVersionInfo())) {
-        return false;
-      }
-      if (!responseNonce.equals(argument.getResponseNonce())) {
-        return false;
-      }
-      if (!resources.equals(new HashSet<>(argument.getResourceNamesList()))) {
-        return false;
-      }
-      if (errorCode == null && argument.hasErrorDetail()) {
-        return false;
-      }
-      if (errorCode != null
-          && !matchErrorDetail(argument.getErrorDetail(), errorCode, errorMessages)) {
-        return false;
-      }
-      return node.equals(argument.getNode());
-    }
-
-    @Override
-    public String toString() {
-      return "DiscoveryRequestMatcher{"
-          + "node=" + node
-          + ", versionInfo='" + versionInfo + '\''
-          + ", typeUrl='" + typeUrl + '\''
-          + ", resources=" + resources
-          + ", responseNonce='" + responseNonce + '\''
-          + ", errorCode=" + errorCode
-          + ", errorMessages=" + errorMessages
-          + '}';
-    }
-=======
->>>>>>> f79ab2f1
   }
 
   /**
