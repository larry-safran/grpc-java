--- conflicted
+++ resolved
@@ -428,11 +428,7 @@
             ImmutableMap.of());
     xdsClient.deliverRdsUpdate(RDS_RESOURCE_NAME, Collections.singletonList(virtualHost));
     createAndDeliverClusterUpdates(xdsClient, cluster1);
-<<<<<<< HEAD
-    verify(mockListener).onResult(resolutionResultCaptor.capture());
-=======
-    verify(mockListener).onResult2(resolutionResultCaptor.capture());
->>>>>>> f79ab2f1
+    verify(mockListener).onResult2(resolutionResultCaptor.capture());
     assertServiceConfigForLoadBalancingConfig(
         Collections.singletonList(cluster1),
         (Map<String, ?>) resolutionResultCaptor.getValue().getServiceConfig().getConfig());
@@ -488,11 +484,7 @@
             ImmutableMap.of());
     xdsClient.deliverRdsUpdate(RDS_RESOURCE_NAME, Collections.singletonList(virtualHost));
     createAndDeliverClusterUpdates(xdsClient, cluster1);
-<<<<<<< HEAD
-    verify(mockListener).onResult(resolutionResultCaptor.capture());
-=======
-    verify(mockListener).onResult2(resolutionResultCaptor.capture());
->>>>>>> f79ab2f1
+    verify(mockListener).onResult2(resolutionResultCaptor.capture());
     assertServiceConfigForLoadBalancingConfig(
         Collections.singletonList(cluster1),
         (Map<String, ?>) resolutionResultCaptor.getValue().getServiceConfig().getConfig());
@@ -509,11 +501,7 @@
     assertThat(xdsClient.rdsResource).isEqualTo(RDS_RESOURCE_NAME);
     xdsClient.deliverRdsUpdate(RDS_RESOURCE_NAME, Collections.singletonList(virtualHost));
     createAndDeliverClusterUpdates(xdsClient, cluster1);
-<<<<<<< HEAD
-    verify(mockListener).onResult(resolutionResultCaptor.capture());
-=======
-    verify(mockListener).onResult2(resolutionResultCaptor.capture());
->>>>>>> f79ab2f1
+    verify(mockListener).onResult2(resolutionResultCaptor.capture());
     assertServiceConfigForLoadBalancingConfig(
         Collections.singletonList(cluster1),
         (Map<String, ?>) resolutionResultCaptor.getValue().getServiceConfig().getConfig());
@@ -537,11 +525,7 @@
             ImmutableMap.of());
     xdsClient.deliverRdsUpdate(RDS_RESOURCE_NAME, Collections.singletonList(virtualHost));
     createAndDeliverClusterUpdates(xdsClient, cluster1);
-<<<<<<< HEAD
-    verify(mockListener).onResult(resolutionResultCaptor.capture());
-=======
-    verify(mockListener).onResult2(resolutionResultCaptor.capture());
->>>>>>> f79ab2f1
+    verify(mockListener).onResult2(resolutionResultCaptor.capture());
     assertServiceConfigForLoadBalancingConfig(
         Collections.singletonList(cluster1),
         (Map<String, ?>) resolutionResultCaptor.getValue().getServiceConfig().getConfig());
@@ -571,13 +555,8 @@
         newPickSubchannelArgs(call1.methodDescriptor, new Metadata(), CallOptions.DEFAULT));
     Status error = selectResult.getStatus();
     assertThat(error.getCode()).isEqualTo(Code.UNAVAILABLE);
-<<<<<<< HEAD
-    assertThat(error.getDescription()).isEqualTo("Unable to load LDS resource: " + AUTHORITY
-        + ". xDS server returned: UNAVAILABLE: server unreachable");
-=======
     assertThat(error.getDescription()).contains(AUTHORITY);
     assertThat(error.getDescription()).contains("UNAVAILABLE: server unreachable");
->>>>>>> f79ab2f1
   }
 
   @Test
@@ -592,13 +571,8 @@
         newPickSubchannelArgs(call1.methodDescriptor, new Metadata(), CallOptions.DEFAULT));
     Status error = selectResult.getStatus();
     assertThat(error.getCode()).isEqualTo(Code.UNAVAILABLE);
-<<<<<<< HEAD
-    assertThat(error.getDescription()).isEqualTo("Unable to load LDS resource: " + AUTHORITY
-        + ". xDS server returned: NOT_FOUND: server unreachable");
-=======
     assertThat(error.getDescription()).contains(AUTHORITY);
     assertThat(error.getDescription()).contains("NOT_FOUND: server unreachable");
->>>>>>> f79ab2f1
     assertThat(error.getCause()).isNull();
   }
 
@@ -608,17 +582,6 @@
     FakeXdsClient xdsClient = (FakeXdsClient) resolver.getXdsClient();
     xdsClient.deliverLdsUpdateForRdsName(RDS_RESOURCE_NAME);
     xdsClient.deliverError(Status.UNAVAILABLE.withDescription("server unreachable"));
-<<<<<<< HEAD
-    verify(mockListener, times(2)).onError(errorCaptor.capture());
-    Status error = errorCaptor.getAllValues().get(0);
-    assertThat(error.getCode()).isEqualTo(Code.UNAVAILABLE);
-    assertThat(error.getDescription()).isEqualTo("Unable to load LDS resource: " + AUTHORITY
-        + ". xDS server returned: UNAVAILABLE: server unreachable");
-    error = errorCaptor.getAllValues().get(1);
-    assertThat(error.getCode()).isEqualTo(Code.UNAVAILABLE);
-    assertThat(error.getDescription()).isEqualTo("Unable to load RDS resource: " + RDS_RESOURCE_NAME
-        + ". xDS server returned: UNAVAILABLE: server unreachable");
-=======
     verify(mockListener).onResult2(resolutionResultCaptor.capture());
     InternalConfigSelector configSelector = resolutionResultCaptor.getValue()
         .getAttributes().get(InternalConfigSelector.KEY);
@@ -628,7 +591,6 @@
     assertThat(error.getCode()).isEqualTo(Code.UNAVAILABLE);
     assertThat(error.getDescription()).contains(RDS_RESOURCE_NAME);
     assertThat(error.getDescription()).contains("UNAVAILABLE: server unreachable");
->>>>>>> f79ab2f1
   }
 
   @SuppressWarnings("unchecked")
@@ -651,11 +613,7 @@
     FakeXdsClient xdsClient = (FakeXdsClient) resolver.getXdsClient();
     xdsClient.deliverLdsUpdate(0L, Arrays.asList(virtualHost));
     createAndDeliverClusterUpdates(xdsClient, cluster1);
-<<<<<<< HEAD
-    verify(mockListener).onResult(resolutionResultCaptor.capture());
-=======
-    verify(mockListener).onResult2(resolutionResultCaptor.capture());
->>>>>>> f79ab2f1
+    verify(mockListener).onResult2(resolutionResultCaptor.capture());
     assertServiceConfigForLoadBalancingConfig(
         Collections.singletonList(cluster1),
         (Map<String, ?>) resolutionResultCaptor.getValue().getServiceConfig().getConfig());
@@ -678,10 +636,6 @@
         metricRecorder, nameResolverArgs);
     resolver.start(mockListener);
     FakeXdsClient xdsClient = (FakeXdsClient) resolver.getXdsClient();
-<<<<<<< HEAD
-    // TODO Why does the test expect to have listener.onResult() called when this produces an error
-=======
->>>>>>> f79ab2f1
     xdsClient.deliverLdsUpdateOnly(0L, Arrays.asList(virtualHost));
     fakeClock.forwardTime(15, TimeUnit.SECONDS);
     assertEmptyResolutionResult("random");
@@ -1269,12 +1223,8 @@
   private static void createAndDeliverClusterUpdates(
       FakeXdsClient xdsClient, String... clusterNames) {
     for (String clusterName : clusterNames) {
-<<<<<<< HEAD
-      CdsUpdate.Builder forEds = CdsUpdate.forEds(clusterName, clusterName, null, null, null, null)
-=======
       CdsUpdate.Builder forEds = CdsUpdate
           .forEds(clusterName, clusterName, null, null, null, null, false)
->>>>>>> f79ab2f1
               .roundRobinLbPolicy();
       xdsClient.deliverCdsUpdate(clusterName, forEds.build());
       EdsUpdate edsUpdate = new EdsUpdate(clusterName,
@@ -2590,8 +2540,6 @@
         if (!clusterNames.isEmpty()) {
           createAndDeliverClusterUpdates(this, clusterNames.toArray(new String[0]));
         }
-<<<<<<< HEAD
-=======
       });
     }
 
@@ -2599,7 +2547,6 @@
       syncContext.execute(() -> {
         ldsWatcher.onChanged(LdsUpdate.forApiListener(HttpConnectionManager.forVirtualHosts(
             0L, Collections.singletonList(vhost), filterConfigs)));
->>>>>>> f79ab2f1
       });
     }
 
@@ -2675,16 +2622,11 @@
         String rdsName,
         @Nullable List<NamedFilterConfig> filterConfigs) {
       syncContext.execute(() -> {
-<<<<<<< HEAD
         HttpConnectionManager httpConnectionManager = HttpConnectionManager.forRdsName(
-            0, rdsName, null);
+            0, rdsName, filterConfigs);
         if (httpConnectionManager != null) {
           ldsWatcher.onChanged(LdsUpdate.forApiListener(httpConnectionManager));
         }
-=======
-        ldsWatcher.onChanged(LdsUpdate.forApiListener(HttpConnectionManager.forRdsName(
-            0, rdsName, filterConfigs)));
->>>>>>> f79ab2f1
       });
     }
 
